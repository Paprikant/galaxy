<<<<<<< HEAD
// dependencies
define(['utils/utils'], function(Utils) {

// plugin
return Backbone.View.extend({

    // default options
    optionsDefault: {
        icons : ['fa fa-square-o', 'fa fa-minus-square-o', 'fa fa-check-square-o'],
        value : 0,
        title : 'Select/Unselect all'
    },

    // initialize
    initialize: function(options) {
        // configure options
        this.options = Utils.merge(options, this.optionsDefault);

        // create new element
        this.setElement(this._template());
        this.$title = this.$('.title');
        this.$icon  = this.$('.icon');

        // set initial value
        this.value(this.options.value);

        // set title
        this.$title.html(this.options.title);

        // add event handler
        var self = this;
        this.$el.on('click', function() {
            self.current = (self.current === 0 && 2) || 0;
            self.value(self.current);
            self.options.onclick && self.options.onclick();
        });
    },

    /* Sets a new value and/or returns the current value.
    * @param{Integer}   new_val - Set a new value 0=unchecked, 1=partial and 2=checked.
    * OR:
    * @param{Integer}   new_val - Number of selected options.
    * @param{Integer}   total   - Total number of available options.
    */
    value: function (new_val, total) {
        if (new_val !== undefined) {
            if (total) {
                if (new_val !== 0) {
                    if (new_val !== total) {
                        new_val = 1;
                    } else {
                        new_val = 2;
                    }
                }
            }
            this.current = new_val;
            this.$icon.removeClass()
                      .addClass('icon')
                      .addClass(this.options.icons[new_val]);
            this.options.onchange && this.options.onchange(new_val);
        }
        return this.current;
    },

    /** Template containing the check button and the title
    */
    _template: function() {
        return  '<div class="ui-button-check" >' +
                    '<span class="icon"/>' +
                    '<span class="title"/>' +
                '</div>';
    }
});
});
=======
define(["utils/utils"],function(a){return Backbone.View.extend({optionsDefault:{icons:["fa fa-square-o","fa fa-minus-square-o","fa fa-check-square-o"],value:0},initialize:function(b){this.options=a.merge(b,this.optionsDefault),this.setElement($("<div/>")),this.value(this.options.value);var c=this;this.$el.on("click",function(){c.current=!c.current&&2||0,c.value(c.current),c.options.onclick&&c.options.onclick()})},value:function(a){return void 0!==a&&(this.current=a,this.$el.removeClass().addClass("ui-button-check").addClass(this.options.icons[a]),this.options.onchange&&this.options.onchange(a)),this.current}})});
//# sourceMappingURL=../../../maps/mvc/ui/ui-button-check.js.map
>>>>>>> ba20f5f6
<|MERGE_RESOLUTION|>--- conflicted
+++ resolved
@@ -1,79 +1,2 @@
-<<<<<<< HEAD
-// dependencies
-define(['utils/utils'], function(Utils) {
-
-// plugin
-return Backbone.View.extend({
-
-    // default options
-    optionsDefault: {
-        icons : ['fa fa-square-o', 'fa fa-minus-square-o', 'fa fa-check-square-o'],
-        value : 0,
-        title : 'Select/Unselect all'
-    },
-
-    // initialize
-    initialize: function(options) {
-        // configure options
-        this.options = Utils.merge(options, this.optionsDefault);
-
-        // create new element
-        this.setElement(this._template());
-        this.$title = this.$('.title');
-        this.$icon  = this.$('.icon');
-
-        // set initial value
-        this.value(this.options.value);
-
-        // set title
-        this.$title.html(this.options.title);
-
-        // add event handler
-        var self = this;
-        this.$el.on('click', function() {
-            self.current = (self.current === 0 && 2) || 0;
-            self.value(self.current);
-            self.options.onclick && self.options.onclick();
-        });
-    },
-
-    /* Sets a new value and/or returns the current value.
-    * @param{Integer}   new_val - Set a new value 0=unchecked, 1=partial and 2=checked.
-    * OR:
-    * @param{Integer}   new_val - Number of selected options.
-    * @param{Integer}   total   - Total number of available options.
-    */
-    value: function (new_val, total) {
-        if (new_val !== undefined) {
-            if (total) {
-                if (new_val !== 0) {
-                    if (new_val !== total) {
-                        new_val = 1;
-                    } else {
-                        new_val = 2;
-                    }
-                }
-            }
-            this.current = new_val;
-            this.$icon.removeClass()
-                      .addClass('icon')
-                      .addClass(this.options.icons[new_val]);
-            this.options.onchange && this.options.onchange(new_val);
-        }
-        return this.current;
-    },
-
-    /** Template containing the check button and the title
-    */
-    _template: function() {
-        return  '<div class="ui-button-check" >' +
-                    '<span class="icon"/>' +
-                    '<span class="title"/>' +
-                '</div>';
-    }
-});
-});
-=======
-define(["utils/utils"],function(a){return Backbone.View.extend({optionsDefault:{icons:["fa fa-square-o","fa fa-minus-square-o","fa fa-check-square-o"],value:0},initialize:function(b){this.options=a.merge(b,this.optionsDefault),this.setElement($("<div/>")),this.value(this.options.value);var c=this;this.$el.on("click",function(){c.current=!c.current&&2||0,c.value(c.current),c.options.onclick&&c.options.onclick()})},value:function(a){return void 0!==a&&(this.current=a,this.$el.removeClass().addClass("ui-button-check").addClass(this.options.icons[a]),this.options.onchange&&this.options.onchange(a)),this.current}})});
-//# sourceMappingURL=../../../maps/mvc/ui/ui-button-check.js.map
->>>>>>> ba20f5f6
+define(["utils/utils"],function(a){return Backbone.View.extend({optionsDefault:{icons:["fa fa-square-o","fa fa-minus-square-o","fa fa-check-square-o"],value:0,title:"Select/Unselect all"},initialize:function(b){this.options=a.merge(b,this.optionsDefault),this.setElement(this._template()),this.$title=this.$(".title"),this.$icon=this.$(".icon"),this.value(this.options.value),this.$title.html(this.options.title);var c=this;this.$el.on("click",function(){c.current=0===c.current&&2||0,c.value(c.current),c.options.onclick&&c.options.onclick()})},value:function(a,b){return void 0!==a&&(b&&0!==a&&(a=a!==b?1:2),this.current=a,this.$icon.removeClass().addClass("icon").addClass(this.options.icons[a]),this.options.onchange&&this.options.onchange(a)),this.current},_template:function(){return'<div class="ui-button-check" ><span class="icon"/><span class="title"/></div>'}})});
+//# sourceMappingURL=../../../maps/mvc/ui/ui-button-check.js.map