#!/bin/sh

pwd_dir=$(pwd)
cd `dirname $0`

# A good place to look for nose info: http://somethingaboutorange.com/mrl/projects/nose/
rm -f run_functional_tests.log

show_help() {
cat <<EOF
'${0##*/} (test_path)'              for testing all the tools in functional directory
'${0##*/} -id bbb'                  for testing one tool with id 'bbb' ('bbb' is the tool id)
'${0##*/} -sid ccc'                 for testing one section with sid 'ccc' ('ccc' is the string after 'section::')
'${0##*/} -list'                    for listing all the tool ids
'${0##*/} -api (test_path)'         for running all the test scripts in the ./test/api directory
'${0##*/} -toolshed (test_path)'    for running all the test scripts in the ./test/tool_shed/functional directory
'${0##*/} -workflow test.xml'       for running a workflow test case as defined by supplied workflow xml test file (experimental)
'${0##*/} -installed'               for running tests of Tool Shed installed tools
'${0##*/} -framework'               for running through example tool tests testing framework features in test/functional/tools"
'${0##*/} -framework -id toolid'    for testing one framework tool (in test/functional/tools/) with id 'toolid'
'${0##*/} -data_managers -id data_manager_id'    for testing one Data Manager with id 'data_manager_id'
'${0##*/} -unit (test_path)'        for running all unit tests (doctests in lib and tests in test/unit)
'${0##*/} -qunit'                   for running qunit JavaScript tests
'${0##*/} -qunit testname'          for running single JavaScript test with given name
'${0##*/} -casperjs (py_test_path)' for running casperjs JavaScript tests using a Python wrapper for consistency. py_test_path in casperjs_runner.py e.g. 'Test_04_HDAs' or 'Test_04_HDAs.test_00_HDA_states'.

Nose tests will allow specific tests to be selected per the documentation at
https://nose.readthedocs.org/en/latest/usage.html#selecting-tests.  These are
indicated with the optional parameter (test_path).  A few examples are:

Run all TestUserInfo functional tests:
    ./run_tests.sh test/functional/test_user_info.py:TestUserInfo

Run a specific API test requiring the framework test tools:
    ./run_tests.sh -with_framework_test_tools -api test/api/test_tools.py:ToolsTestCase.test_map_over_with_output_format_actions


Extra options:



 --verbose_errors      Force some tests produce more verbose error reporting.
 --no_cleanup          Do not delete temp files for Python functional tests (-toolshed, -framework, etc...)
 --debug               On python test error or failure invoke a pdb shell for interactive debugging of the test
 --report_file         Path of HTML report to produce (for Python Galaxy functional tests).
 --xunit_report_file   Path of XUnit report to produce (for Python Galaxy functional tests).
 --skip-venv           Do not create .venv (passes this flag to common_startup.sh)
 --dockerize           Run tests in a pre-configured Docker container (must be first argument if present).
 --db <type>           For use with --dockerize, run tests using partially migrated 'postgres', 'mysql', 
                       or 'sqlite' databases.
EOF
}

show_list() {
    python tool_list.py
    echo "==========================================================================================================================================="
    echo "'${0##*/} -id bbb'               for testing one tool with id 'bbb' ('bbb' is the tool id)"
    echo "'${0##*/} -sid ccc'              for testing one section with sid 'ccc' ('ccc' is the string after 'section::')"
}

exists() {
    type "$1" >/dev/null 2>/dev/null
}

ensure_grunt() {
    if ! exists "grunt";
    then
        echo "Grunt not on path, cannot run these tests."
        exit 1
    fi
}


DOCKER_DEFAULT_IMAGE='galaxy/testing-base:15.10.0'

test_script="./scripts/functional_tests.py"
report_file="run_functional_tests.html"
xunit_report_file=""
structured_data_report_file=""
with_framework_test_tools_arg=""

driver="python"

if [ "$1" = "--dockerize" ];
then
    shift
    DOCKER_EXTRA_ARGS=${DOCKER_ARGS:-""}
    DOCKER_RUN_EXTRA_ARGS=${DOCKER_RUN_EXTRA_ARGS:-""}
    DOCKER_IMAGE=${DOCKER_IMAGE:-${DOCKER_DEFAULT_IMAGE}}
    if [ "$1" = "--db" ]; then
       db_type=$2
       shift 2
    else
       db_type="sqlite"
    fi
    if [ "$1" = "--external_tmp" ]; then
       # If /tmp is a tmpfs there may be better performance by reusing
       # the parent's temp file system. Also, it seems to decrease the
       # frequency or errors such as the following:
       # /bin/sh: 1: /tmp/tmpiWU3kJ/tmp_8zLxx/job_working_directory_mwwDmg/000/274/galaxy_274.sh: Text file busy
       tmp=$(mktemp -d)
       chmod 1777 $tmp
       DOCKER_RUN_EXTRA_ARGS="-v ${tmp}:/tmp ${DOCKER_RUN_EXTRA_ARGS}"
       shift
    fi
    docker $DOCKER_EXTRA_ARGS run $DOCKER_RUN_EXTRA_ARGS -e "GALAXY_TEST_DATABASE_TYPE=$db_type" --rm -v `pwd`:/galaxy $DOCKER_IMAGE "$@"
    exit $?
fi

while :
do
    case "$1" in
      -h|--help|-\?) 
          show_help
          exit 0
          ;;
      -l|-list|--list)
          show_list
          exit 0
          ;;
      -id|--id)
          if [ $# -gt 1 ]; then
              test_id=$2;
              shift 2
          else 
              echo "--id requires an argument" 1>&2
              exit 1
          fi 
          ;;
      -s|-sid|--sid)
          if [ $# -gt 1 ]; then
              section_id=$2
              shift 2
          else 
              echo "--sid requires an argument" 1>&2
              exit 1
          fi 
          ;;
    -a|-api|--api)
          with_framework_test_tools_arg="-with_framework_test_tools"
          test_script="./scripts/functional_tests.py"
          report_file="./run_api_tests.html"
          if [ $# -gt 1 ]; then
        	  api_script=$2
              shift 2
          else
              api_script="./test/api"
              shift 1
          fi
          ;;
      -t|-toolshed|--toolshed)
          test_script="./test/tool_shed/functional_tests.py"
          report_file="run_toolshed_tests.html"
          if [ $# -gt 1 ]; then
              toolshed_script=$2
              shift 2
          else
              toolshed_script="./test/tool_shed/functional"
              shift 1
          fi
          ;;
      -with_framework_test_tools|--with_framework_test_tools)
          with_framework_test_tools_arg="-with_framework_test_tools"
          shift
          ;;
      -w|-workflow|--workflow)
          if [ $# -gt 1 ]; then
              workflow_file=$2
              workflow_test=1
              shift 2
          else 
              echo "--workflow requires an argument" 1>&2
              exit 1
          fi
          ;;
      -f|-framework|--framework)
          report_file="run_framework_tests.html"
          framework_test=1;
          shift 1
          ;;
      -d|-data_managers|--data_managers)
          data_managers_test=1;
          shift 1
          ;;
      -j|-casperjs|--casperjs)
          # TODO: Support running casper tests against existing
          # Galaxy instances.
          with_framework_test_tools_arg="-with_framework_test_tools"
          if [ $# -gt 1 ]; then
              casperjs_test_name=$2
              shift 2
          else
              shift 1
          fi
          report_file="run_casperjs_tests.html"
          casperjs_test=1;
          ;;
      -m|-migrated|--migrated)
          migrated_test=1;
          shift
          ;;
      -i|-installed|--installed)
          installed_test=1;
          shift
          ;;
      -r|--report_file)
          if [ $# -gt 1 ]; then
              report_file=$2
              shift 2
          else 
              echo "--report_file requires an argument" 1>&2
              exit 1
          fi
          ;;
      --xunit_report_file)
          if [ $# -gt 1 ]; then
              xunit_report_file=$2
              shift 2
          else
              echo "--xunit_report_file requires an argument" 1>&2
              exit 1
          fi
          ;;
      --structured_data_report_file)
          if [ $# -gt 1 ]; then
              structured_data_report_file=$2
              shift 2
          else
              echo "--structured_data_report_file requires an argument" 1>&2
              exit 1
          fi
          ;;
      --verbose_errors)
          GALAXY_TEST_VERBOSE_ERRORS=True
          export GALAXY_TEST_VERBOSE_ERRORS
          shift
          ;;
      -c|--coverage)
          # Must have coverage installed (try `which coverage`) - only valid with --unit
          # for now. Would be great to get this to work with functional tests though.
          coverage_arg="--with-coverage"
          NOSE_WITH_COVERAGE=true
          shift
          ;;
      --debug)
          #TODO ipdb would be nicer.
          NOSE_PDB=True
          export NOSE_PDB
          shift
          ;;
      -u|-unit|--unit)
          report_file="run_unit_tests.html"
          test_script="./scripts/nosetests.py"
          if [ $# -gt 1 ]; then
              unit_extra=$2
              shift 2
          else 
              unit_extra='--exclude=functional --exclude="^get" --exclude=controllers --exclude=runners --exclude dictobj --exclude=jstree lib test/unit'
              shift 1
          fi
          ;;
      -q|-qunit|--qunit)
          # Requires grunt installed and dependencies configured see 
          # test/qunit/README.txt for more information.
          driver="grunt"
          gruntfile="./test/qunit/Gruntfile.js"
          if [ $# -gt 1 ]; then
              qunit_name=$2
              shift 2
          else
              shift 1
          fi
          ;;
      --no_cleanup)
          GALAXY_TEST_NO_CLEANUP=1
          export GALAXY_TEST_NO_CLEANUP
          TOOL_SHED_TEST_NO_CLEANUP=1
          export TOOL_SHED_TEST_NO_CLEANUP
          GALAXY_INSTALL_TEST_NO_CLEANUP=1
          export GALAXY_INSTALL_TEST_NO_CLEANUP
          echo "Skipping Python test clean up."
          shift
          ;;
      -watch|--watch)
          # Have grunt watch test or directory for changes, only
          # valid for javascript testing.
          watch=1
          shift
          ;;
<<<<<<< HEAD
      --skip-venv)
          skip_venv='--skip-venv'
          shift
          ;;
      --skip-wheels)
          skip_wheels='--skip-wheels'
=======
      --skip-common-startup)
          # Don't run ./scripts/common_startup.sh (presumably it has already
          # been done, or you know what you're doing).
          skip_common_startup=1
>>>>>>> 123bf620
          shift
          ;;
      --) 
          shift
          break
          ;;
      -*) 
          echo "invalid option: $1" 1>&2;
          show_help
          exit 1
          ;;
      *)
          break;
          ;;
    esac
done

<<<<<<< HEAD
./scripts/common_startup.sh $skip_venv $skip_wheels

if [ -z "$skip_venv" -a -d .venv ];
then
    printf "Activating virtualenv at %s/.venv\n" $(pwd)
    . .venv/bin/activate
=======
if [ -z "$skip_common_startup" ]; then
    ./scripts/common_startup.sh
>>>>>>> 123bf620
fi

if [ -n "$migrated_test" ] ; then
    [ -n "$test_id" ] && class=":TestForTool_$test_id" || class=""
    extra_args="functional.test_toolbox$class -migrated"
elif [ -n "$installed_test" ] ; then
    [ -n "$test_id" ] && class=":TestForTool_$test_id" || class=""
    extra_args="functional.test_toolbox$class -installed"
elif [ -n "$framework_test" ] ; then
    [ -n "$test_id" ] && class=":TestForTool_$test_id" || class=""
    extra_args="functional.test_toolbox$class -framework"
elif [ -n "$data_managers_test" ] ; then
    [ -n "$test_id" ] && class=":TestForDataManagerTool_$test_id" || class=""
    extra_args="functional.test_data_managers$class -data_managers"
elif [ -n "$workflow_test" ]; then
    extra_args="functional.workflow:WorkflowTestCase $workflow_file"
elif [ -n "$toolshed_script" ]; then
    extra_args="$toolshed_script"
elif [ -n "$api_script" ]; then
    extra_args="$api_script"
elif [ -n "$casperjs_test" ]; then
    # TODO: Ensure specific versions of casperjs and phantomjs are
    # available. Some option for leveraging npm to automatically
    # install these dependencies would be nice as well.
    if [ -n "$casperjs_test_name" ]; then
        extra_args="test/casperjs/casperjs_runner.py:$casperjs_test_name"
    else
        extra_args="test/casperjs/casperjs_runner.py"
    fi
elif [ -n "$section_id" ]; then
    extra_args=`python tool_list.py $section_id` 
elif [ -n "$test_id" ]; then
    class=":TestForTool_$test_id"
    extra_args="functional.test_toolbox$class"
elif [ -n "$unit_extra" ]; then
    extra_args="--with-doctest $unit_extra"
elif [ -n "$1" ] ; then
    extra_args="$1"
else
    extra_args='--exclude="^get" functional'
fi

if [ "$driver" = "python" ]; then
    if [ -n "$xunit_report_file" ]; then
        xunit_args="--with-xunit --xunit-file $xunit_report_file"
    else
        xunit_args=""
    fi
    if [ -n "$structured_data_report_file" ]; then
        structured_data_args="--with-structureddata --structured-data-file $structured_data_report_file"
    else
        structured_data_args=""
    fi
    python $test_script $coverage_arg -v --with-nosehtml --html-report-file $report_file $xunit_args $structured_data_args $with_framework_test_tools_arg $extra_args
else
    ensure_grunt
    if [ -n "$watch" ]; then
        grunt_task="watch"
    else
        grunt_task=""
    fi
    if [ -n "$qunit_name" ]; then
        grunt_args="--test=$qunit_name"
    else
        grunt_args=""
    fi
    # TODO: Exapnd javascript helpers to include setting up
    # grunt deps in npm, "watch"ing directory, and running casper
    # functional tests.
    grunt --gruntfile=$gruntfile $grunt_task $grunt_args
fi
<|MERGE_RESOLUTION|>--- conflicted
+++ resolved
@@ -287,19 +287,14 @@
           watch=1
           shift
           ;;
-<<<<<<< HEAD
       --skip-venv)
           skip_venv='--skip-venv'
           shift
           ;;
-      --skip-wheels)
-          skip_wheels='--skip-wheels'
-=======
       --skip-common-startup)
           # Don't run ./scripts/common_startup.sh (presumably it has already
           # been done, or you know what you're doing).
           skip_common_startup=1
->>>>>>> 123bf620
           shift
           ;;
       --) 
@@ -317,17 +312,14 @@
     esac
 done
 
-<<<<<<< HEAD
-./scripts/common_startup.sh $skip_venv $skip_wheels
+if [ -z "$skip_common_startup" ]; then
+    ./scripts/common_startup.sh $skip_venv
+fi
 
 if [ -z "$skip_venv" -a -d .venv ];
 then
     printf "Activating virtualenv at %s/.venv\n" $(pwd)
     . .venv/bin/activate
-=======
-if [ -z "$skip_common_startup" ]; then
-    ./scripts/common_startup.sh
->>>>>>> 123bf620
 fi
 
 if [ -n "$migrated_test" ] ; then
