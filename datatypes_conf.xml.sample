<?xml version="1.0"?>
<datatypes>
  <registration converters_path="lib/galaxy/datatypes/converters">
    <datatype extension="ab1" type="galaxy.datatypes.images:Ab1" mimetype="application/octet-stream" display_in_upload="true"/>
    <datatype extension="axt" type="galaxy.datatypes.sequence:Axt" display_in_upload="true"/>
    <datatype extension="bed" type="galaxy.datatypes.interval:Bed" display_in_upload="true">
      <converter file="bed_to_gff_converter.xml" target_datatype="gff"/>
    </datatype>
    <datatype extension="binseq.zip" type="galaxy.datatypes.images:Binseq" mimetype="application/zip" display_in_upload="true"/>
    <datatype extension="customtrack" type="galaxy.datatypes.interval:CustomTrack"/>
    <datatype extension="csfasta" type="galaxy.datatypes.sequence:csFasta" display_in_upload="true"/>
    <datatype extension="data" type="galaxy.datatypes.data:Data" mimetype="application/octet-stream"/>
    <datatype extension="fasta" type="galaxy.datatypes.sequence:Fasta" display_in_upload="true">
      <converter file="fasta_to_tabular_converter.xml" target_datatype="tabular"/>
    </datatype>
    <datatype extension="fastqsolexa" type="galaxy.datatypes.sequence:FastqSolexa" display_in_upload="true">
      <converter file="fastqsolexa_to_fasta_converter.xml" target_datatype="fasta"/>
      <converter file="fastqsolexa_to_qual_converter.xml" target_datatype="qual"/>
    </datatype>
    <datatype extension="gff" type="galaxy.datatypes.interval:Gff" display_in_upload="true">
      <converter file="gff_to_bed_converter.xml" target_datatype="bed"/>
    </datatype>
    <datatype extension="gff3" type="galaxy.datatypes.interval:Gff3" display_in_upload="true"/>
    <datatype extension="gif" type="galaxy.datatypes.images:Image" mimetype="image/gif"/>
    <datatype extension="gmaj.zip" type="galaxy.datatypes.images:Gmaj" mimetype="application/zip"/>
    <datatype extension="html" type="galaxy.datatypes.images:Html" mimetype="text/html"/>
    <datatype extension="interval" type="galaxy.datatypes.interval:Interval" display_in_upload="true">
      <converter file="interval_to_bed_converter.xml" target_datatype="bed"/>
    </datatype>
    <datatype extension="jpg" type="galaxy.datatypes.images:Image" mimetype="image/jpeg"/>
    <datatype extension="laj" type="galaxy.datatypes.images:Laj"/>
    <datatype extension="lav" type="galaxy.datatypes.sequence:Lav" display_in_upload="true"/>
    <datatype extension="maf" type="galaxy.datatypes.sequence:Maf" display_in_upload="true">
      <converter file="maf_to_fasta_converter.xml" target_datatype="fasta"/>
      <converter file="maf_to_interval_converter.xml" target_datatype="interval"/>
    </datatype>
    <datatype extension="pdf" type="galaxy.datatypes.images:Image" mimetype="application/pdf"/>
    <datatype extension="png" type="galaxy.datatypes.images:Image" mimetype="image/png"/>
    <datatype extension="qual" type="galaxy.datatypes.qualityscore:QualityScore" display_in_upload="true"/>
    <datatype extension="scf" type="galaxy.datatypes.images:Scf" mimetype="application/octet-stream" display_in_upload="true"/>
    <datatype extension="solidqual" type="galaxy.datatypes.qualityscore:SolidQualityScore" display_in_upload="true"/>
    <datatype extension="taxonomy" type="galaxy.datatypes.tabular:Taxonomy" display_in_upload="true"/>
    <datatype extension="tabular" type="galaxy.datatypes.tabular:Tabular" display_in_upload="true"/>
    <datatype extension="txt" type="galaxy.datatypes.data:Text" display_in_upload="true"/>
    <datatype extension="blastxml" type="galaxy.datatypes.xml:BlastXml" display_in_upload="true"/>
    <datatype extension="txtseq.zip" type="galaxy.datatypes.images:Txtseq" mimetype="application/zip" display_in_upload="true"/>
    <datatype extension="wig" type="galaxy.datatypes.interval:Wiggle" display_in_upload="true"/>
    <!-- EMBOSS TOOLS -->
    <datatype extension="acedb" type="galaxy.datatypes.data:Text"/>
    <datatype extension="asn1" type="galaxy.datatypes.data:Text"/>
    <datatype extension="btwisted" type="galaxy.datatypes.data:Text"/>
    <datatype extension="cai" type="galaxy.datatypes.data:Text"/>
    <datatype extension="charge" type="galaxy.datatypes.data:Text"/>
    <datatype extension="checktrans" type="galaxy.datatypes.data:Text"/>
    <datatype extension="chips" type="galaxy.datatypes.data:Text"/>
    <datatype extension="clustal" type="galaxy.datatypes.data:Text"/>
    <datatype extension="codata" type="galaxy.datatypes.data:Text"/>
    <datatype extension="codcmp" type="galaxy.datatypes.data:Text"/>
    <datatype extension="coderet" type="galaxy.datatypes.data:Text"/>
    <datatype extension="compseq" type="galaxy.datatypes.data:Text"/>
    <datatype extension="cpgplot" type="galaxy.datatypes.data:Text"/>
    <datatype extension="cpgreport" type="galaxy.datatypes.data:Text"/>
    <datatype extension="cusp" type="galaxy.datatypes.data:Text"/>
    <datatype extension="cut" type="galaxy.datatypes.data:Text"/>
    <datatype extension="dan" type="galaxy.datatypes.data:Text"/>
    <datatype extension="dbmotif" type="galaxy.datatypes.data:Text"/>
    <datatype extension="diffseq" type="galaxy.datatypes.data:Text"/>
    <datatype extension="digest" type="galaxy.datatypes.data:Text"/>
    <datatype extension="dreg" type="galaxy.datatypes.data:Text"/>
    <datatype extension="einverted" type="galaxy.datatypes.data:Text"/>
    <datatype extension="embl" type="galaxy.datatypes.data:Text"/>
    <datatype extension="epestfind" type="galaxy.datatypes.data:Text"/>
    <datatype extension="equicktandem" type="galaxy.datatypes.data:Text"/>
    <datatype extension="est2genome" type="galaxy.datatypes.data:Text"/>
    <datatype extension="etandem" type="galaxy.datatypes.data:Text"/>
    <datatype extension="excel" type="galaxy.datatypes.data:Text"/>
    <datatype extension="feattable" type="galaxy.datatypes.data:Text"/>
    <datatype extension="fitch" type="galaxy.datatypes.data:Text"/>
    <datatype extension="freak" type="galaxy.datatypes.data:Text"/>
    <datatype extension="fuzznuc" type="galaxy.datatypes.data:Text"/>
    <datatype extension="fuzzpro" type="galaxy.datatypes.data:Text"/>
    <datatype extension="fuzztran" type="galaxy.datatypes.data:Text"/>
    <datatype extension="garnier" type="galaxy.datatypes.data:Text"/>
    <datatype extension="gcg" type="galaxy.datatypes.data:Text"/>
    <datatype extension="geecee" type="galaxy.datatypes.data:Text"/>
    <datatype extension="genbank" type="galaxy.datatypes.data:Text"/>
    <datatype extension="helixturnhelix" type="galaxy.datatypes.data:Text"/>
    <datatype extension="hennig86" type="galaxy.datatypes.data:Text"/>
    <datatype extension="hmoment" type="galaxy.datatypes.data:Text"/>
    <datatype extension="ig" type="galaxy.datatypes.data:Text"/>
    <datatype extension="isochore" type="galaxy.datatypes.data:Text"/>
    <datatype extension="jackknifer" type="galaxy.datatypes.data:Text"/>
    <datatype extension="jackknifernon" type="galaxy.datatypes.data:Text"/>
    <datatype extension="markx10" type="galaxy.datatypes.data:Text"/>
    <datatype extension="markx1" type="galaxy.datatypes.data:Text"/>
    <datatype extension="markx0" type="galaxy.datatypes.data:Text"/>
    <datatype extension="markx3" type="galaxy.datatypes.data:Text"/>
    <datatype extension="markx2" type="galaxy.datatypes.data:Text"/>
    <datatype extension="match" type="galaxy.datatypes.data:Text"/>
    <datatype extension="mega" type="galaxy.datatypes.data:Text"/>
    <datatype extension="meganon" type="galaxy.datatypes.data:Text"/>
    <datatype extension="motif" type="galaxy.datatypes.data:Text"/>
    <datatype extension="msf" type="galaxy.datatypes.data:Text"/>
    <datatype extension="nametable" type="galaxy.datatypes.data:Text"/>
    <datatype extension="ncbi" type="galaxy.datatypes.data:Text"/>
    <datatype extension="needle" type="galaxy.datatypes.data:Text"/>
    <datatype extension="newcpgreport" type="galaxy.datatypes.data:Text"/>
    <datatype extension="newcpgseek" type="galaxy.datatypes.data:Text"/>
    <datatype extension="nexus" type="galaxy.datatypes.data:Text"/>
    <datatype extension="nexusnon" type="galaxy.datatypes.data:Text"/>
    <datatype extension="noreturn" type="galaxy.datatypes.data:Text"/>
    <datatype extension="pair" type="galaxy.datatypes.data:Text"/>
    <datatype extension="palindrome" type="galaxy.datatypes.data:Text"/>
    <datatype extension="pepcoil" type="galaxy.datatypes.data:Text"/>
    <datatype extension="pepinfo" type="galaxy.datatypes.data:Text"/>
    <datatype extension="pepstats" type="galaxy.datatypes.data:Text"/>
    <datatype extension="phylip" type="galaxy.datatypes.data:Text"/>
    <datatype extension="phylipnon" type="galaxy.datatypes.data:Text"/>
    <datatype extension="pir" type="galaxy.datatypes.data:Text"/>
    <datatype extension="polydot" type="galaxy.datatypes.data:Text"/>
    <datatype extension="preg" type="galaxy.datatypes.data:Text"/>
    <datatype extension="prettyseq" type="galaxy.datatypes.data:Text"/>
    <datatype extension="primersearch" type="galaxy.datatypes.data:Text"/>
    <datatype extension="regions" type="galaxy.datatypes.data:Text"/>
    <datatype extension="score" type="galaxy.datatypes.data:Text"/>
    <datatype extension="selex" type="galaxy.datatypes.data:Text"/>
    <datatype extension="seqtable" type="galaxy.datatypes.data:Text"/>
    <datatype extension="showfeat" type="galaxy.datatypes.data:Text"/>
    <datatype extension="showorf" type="galaxy.datatypes.data:Text"/>
    <datatype extension="simple" type="galaxy.datatypes.data:Text"/>
    <datatype extension="sixpack" type="galaxy.datatypes.data:Text"/>
    <datatype extension="srs" type="galaxy.datatypes.data:Text"/>
    <datatype extension="srspair" type="galaxy.datatypes.data:Text"/>
    <datatype extension="staden" type="galaxy.datatypes.data:Text"/>
    <datatype extension="strider" type="galaxy.datatypes.data:Text"/>
    <datatype extension="supermatcher" type="galaxy.datatypes.data:Text"/>
    <datatype extension="swiss" type="galaxy.datatypes.data:Text"/>
    <datatype extension="syco" type="galaxy.datatypes.data:Text"/>
    <datatype extension="table" type="galaxy.datatypes.data:Text"/>
    <datatype extension="textsearch" type="galaxy.datatypes.data:Text"/>
    <datatype extension="vectorstrip" type="galaxy.datatypes.data:Text"/>
    <datatype extension="wobble" type="galaxy.datatypes.data:Text"/>
    <datatype extension="wordcount" type="galaxy.datatypes.data:Text"/>
    <datatype extension="tagseq" type="galaxy.datatypes.data:Text"/>
  <!-- Start RGenetics Datatypes -->
    <!-- genome graphs ucsc file - first col is always marker then numeric values to plot -->
    <datatype extension="gg" type="galaxy.datatypes.genetics:GenomeGraphs"/>
    <datatype extension="rgenetics" type="galaxy.datatypes.genetics:Rgenetics"/>
    <!-- linkage format pedigree (separate .map file) -->
    <datatype extension="lped" type="galaxy.datatypes.genetics:Lped"/>
    <!-- plink compressed file - has bed extension unfortunately -->
    <datatype extension="pbed" type="galaxy.datatypes.genetics:Pbed"/>
    <!-- eigenstrat pedigree input file -->
    <datatype extension="eigenstratgeno" type="galaxy.datatypes.genetics:Eigenstratgeno"/>
    <!-- eigenstrat pca output file for adjusted eigenQTL eg -->
    <datatype extension="eigenstratpca" type="galaxy.datatypes.genetics:Eigenstratpca"/>
    <!-- fbat/pbat format pedigree (header row of marker names) -->
    <datatype extension="fped" type="galaxy.datatypes.genetics:Fped"/>
    <!-- part of linkage format pedigree -->
    <datatype extension="lmap" type="galaxy.datatypes.genetics:Lmap"/>
    <!-- phenotype file - fbat format -->
    <datatype extension="fphe" type="galaxy.datatypes.genetics:Fphe"/>
    <!-- phenotype file - plink format -->
    <datatype extension="pphe" type="galaxy.datatypes.genetics:Pphe"/>
    <datatype extension="snptest" type="galaxy.datatypes.genetics:Snptest"/>
    <datatype extension="snpmatrix" type="galaxy.datatypes.genetics:SNPMatrix"/>
    <datatype extension="xls" type="galaxy.datatypes.tabular:Tabular"/>
  <!-- End RGenetics Datatypes -->
  </registration>
  <sniffers>
    <!--
      The order in which Galaxy attempts to determine data types is 
      important because some formats are much more loosely defined 
      than others.  The following list should be the most rigidly 
      defined format first, followed by next-most rigidly defined, 
      and so on.
    -->
<<<<<<< HEAD
    <sniffer type="galaxy.datatypes.xml:BlastXml"/>
    <sniffer type="galaxy.datatypes.sequence:Maf"/>
    <sniffer type="galaxy.datatypes.sequence:Lav"/>
    <sniffer type="galaxy.datatypes.sequence:Fasta"/>
    <sniffer type="galaxy.datatypes.sequence:FastqSolexa"/>
    <sniffer type="galaxy.datatypes.interval:Wiggle"/>
    <sniffer type="galaxy.datatypes.images:Html"/>
    <sniffer type="galaxy.datatypes.sequence:Axt"/>
    <sniffer type="galaxy.datatypes.interval:Bed"/>
    <sniffer type="galaxy.datatypes.interval:CustomTrack"/>
    <sniffer type="galaxy.datatypes.interval:Gff"/>
    <sniffer type="galaxy.datatypes.interval:Gff3"/>
    <sniffer type="galaxy.datatypes.interval:Interval"/>
=======
    <sniffer order="005" type="galaxy.datatypes.xml:BlastXml"/>
    <sniffer order="010" type="galaxy.datatypes.sequence:Maf"/>
    <sniffer order="015" type="galaxy.datatypes.sequence:Lav"/>
    <sniffer order="020" type="galaxy.datatypes.sequence:csFasta"/>
    <sniffer order="025" type="galaxy.datatypes.qualityscore:SolidQualityScore"/>
    <sniffer order="030" type="galaxy.datatypes.sequence:Fasta"/>
    <sniffer order="035" type="galaxy.datatypes.sequence:FastqSolexa"/>
    <sniffer order="040" type="galaxy.datatypes.interval:Wiggle"/>
    <sniffer order="045" type="galaxy.datatypes.images:Html"/>
    <sniffer order="050" type="galaxy.datatypes.sequence:Axt"/>
    <sniffer order="055" type="galaxy.datatypes.interval:Bed"/>
    <sniffer order="060" type="galaxy.datatypes.interval:CustomTrack"/>
    <sniffer order="065" type="galaxy.datatypes.interval:Gff"/>
    <sniffer order="070" type="galaxy.datatypes.interval:Gff3"/>
    <sniffer order="075" type="galaxy.datatypes.interval:Interval"/>
>>>>>>> d4eef49e
  </sniffers>
</datatypes><|MERGE_RESOLUTION|>--- conflicted
+++ resolved
@@ -175,10 +175,11 @@
       defined format first, followed by next-most rigidly defined, 
       and so on.
     -->
-<<<<<<< HEAD
     <sniffer type="galaxy.datatypes.xml:BlastXml"/>
     <sniffer type="galaxy.datatypes.sequence:Maf"/>
     <sniffer type="galaxy.datatypes.sequence:Lav"/>
+    <sniffer type="galaxy.datatypes.sequence:csFasta"/>
+    <sniffer type="galaxy.datatypes.qualityscore:SolidQualityScore"/>
     <sniffer type="galaxy.datatypes.sequence:Fasta"/>
     <sniffer type="galaxy.datatypes.sequence:FastqSolexa"/>
     <sniffer type="galaxy.datatypes.interval:Wiggle"/>
@@ -189,22 +190,5 @@
     <sniffer type="galaxy.datatypes.interval:Gff"/>
     <sniffer type="galaxy.datatypes.interval:Gff3"/>
     <sniffer type="galaxy.datatypes.interval:Interval"/>
-=======
-    <sniffer order="005" type="galaxy.datatypes.xml:BlastXml"/>
-    <sniffer order="010" type="galaxy.datatypes.sequence:Maf"/>
-    <sniffer order="015" type="galaxy.datatypes.sequence:Lav"/>
-    <sniffer order="020" type="galaxy.datatypes.sequence:csFasta"/>
-    <sniffer order="025" type="galaxy.datatypes.qualityscore:SolidQualityScore"/>
-    <sniffer order="030" type="galaxy.datatypes.sequence:Fasta"/>
-    <sniffer order="035" type="galaxy.datatypes.sequence:FastqSolexa"/>
-    <sniffer order="040" type="galaxy.datatypes.interval:Wiggle"/>
-    <sniffer order="045" type="galaxy.datatypes.images:Html"/>
-    <sniffer order="050" type="galaxy.datatypes.sequence:Axt"/>
-    <sniffer order="055" type="galaxy.datatypes.interval:Bed"/>
-    <sniffer order="060" type="galaxy.datatypes.interval:CustomTrack"/>
-    <sniffer order="065" type="galaxy.datatypes.interval:Gff"/>
-    <sniffer order="070" type="galaxy.datatypes.interval:Gff3"/>
-    <sniffer order="075" type="galaxy.datatypes.interval:Interval"/>
->>>>>>> d4eef49e
   </sniffers>
 </datatypes>