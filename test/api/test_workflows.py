from __future__ import print_function

import json
import time
from collections import namedtuple
from json import dumps
from uuid import uuid4

import yaml
from requests import delete, put

from base import api  # noqa: I100,I202
from base import rules_test_data  # noqa: I100
from base.populators import (  # noqa: I100
    DatasetCollectionPopulator,
    DatasetPopulator,
    flakey,
    load_data_dict,
    skip_without_tool,
    wait_on,
    WorkflowPopulator
)
from base.workflow_fixtures import (  # noqa: I100
    WORKFLOW_NESTED_SIMPLE,
    WORKFLOW_WITH_DYNAMIC_OUTPUT_COLLECTION,
    WORKFLOW_WITH_OUTPUT_COLLECTION,
    WORKFLOW_WITH_OUTPUT_COLLECTION_MAPPING,
    WORKFLOW_WITH_RULES_1,
)
from galaxy.exceptions import error_codes  # noqa: I201
from galaxy.tools.verify.test_data import TestDataResolver


class BaseWorkflowsApiTestCase(api.ApiTestCase):
    # TODO: Find a new file for this class.

    def setUp(self):
        super(BaseWorkflowsApiTestCase, self).setUp()
        self.workflow_populator = WorkflowPopulator(self.galaxy_interactor)
        self.dataset_populator = DatasetPopulator(self.galaxy_interactor)
        self.dataset_collection_populator = DatasetCollectionPopulator(self.galaxy_interactor)

    def _assert_user_has_workflow_with_name(self, name):
        names = self._workflow_names()
        assert name in names, "No workflows with name %s in users workflows <%s>" % (name, names)

    def _workflow_names(self):
        index_response = self._get("workflows")
        self._assert_status_code_is(index_response, 200)
        names = [w["name"] for w in index_response.json()]
        return names

    def import_workflow(self, workflow, **kwds):
        upload_response = self.workflow_populator.import_workflow(workflow, **kwds)
        return upload_response

    def _upload_yaml_workflow(self, has_yaml, **kwds):
        return self.workflow_populator.upload_yaml_workflow(has_yaml, **kwds)

    def _setup_workflow_run(self, workflow=None, inputs_by='step_id', history_id=None, workflow_id=None):
        if not workflow_id:
            workflow_id = self.workflow_populator.create_workflow(workflow)
        if not history_id:
            history_id = self.dataset_populator.new_history()
        hda1 = self.dataset_populator.new_dataset(history_id, content="1 2 3")
        hda2 = self.dataset_populator.new_dataset(history_id, content="4 5 6")
        workflow_request = dict(
            history="hist_id=%s" % history_id,
            workflow_id=workflow_id,
        )
        label_map = {
            'WorkflowInput1': self._ds_entry(hda1),
            'WorkflowInput2': self._ds_entry(hda2)
        }
        if inputs_by == 'step_id':
            ds_map = self._build_ds_map(workflow_id, label_map)
            workflow_request["ds_map"] = ds_map
        elif inputs_by == "step_index":
            index_map = {
                '0': self._ds_entry(hda1),
                '1': self._ds_entry(hda2)
            }
            workflow_request["inputs"] = dumps(index_map)
            workflow_request["inputs_by"] = 'step_index'
        elif inputs_by == "name":
            workflow_request["inputs"] = dumps(label_map)
            workflow_request["inputs_by"] = 'name'
        elif inputs_by in ["step_uuid", "uuid_implicitly"]:
            uuid_map = {
                workflow["steps"]["0"]["uuid"]: self._ds_entry(hda1),
                workflow["steps"]["1"]["uuid"]: self._ds_entry(hda2),
            }
            workflow_request["inputs"] = dumps(uuid_map)
            if inputs_by == "step_uuid":
                workflow_request["inputs_by"] = "step_uuid"

        return workflow_request, history_id

    def _build_ds_map(self, workflow_id, label_map):
        workflow_inputs = self._workflow_inputs(workflow_id)
        ds_map = {}
        for key, value in workflow_inputs.items():
            label = value["label"]
            if label in label_map:
                ds_map[key] = label_map[label]
        return dumps(ds_map)

    def _ds_entry(self, history_content):
        return self.dataset_populator.ds_entry(history_content)

    def _workflow_inputs(self, uploaded_workflow_id):
        workflow_show_resposne = self._get("workflows/%s" % uploaded_workflow_id)
        self._assert_status_code_is(workflow_show_resposne, 200)
        workflow_inputs = workflow_show_resposne.json()["inputs"]
        return workflow_inputs

    def _invocation_details(self, workflow_id, invocation_id):
        invocation_details_response = self._get("workflows/%s/usage/%s" % (workflow_id, invocation_id))
        self._assert_status_code_is(invocation_details_response, 200)
        invocation_details = invocation_details_response.json()
        return invocation_details

    def _run_jobs(self, has_workflow, history_id=None, wait=True, source_type=None, jobs_descriptions=None, expected_response=200, assert_ok=True):
        def read_test_data(test_dict):
            test_data_resolver = TestDataResolver()
            filename = test_data_resolver.get_filename(test_dict["value"])
            content = open(filename, "r").read()
            return content

        if history_id is None:
            history_id = self.history_id
        workflow_id = self._upload_yaml_workflow(
            has_workflow, source_type=source_type
        )
        if jobs_descriptions is None:
            assert source_type != "path"
            jobs_descriptions = yaml.safe_load(has_workflow)

        test_data = jobs_descriptions.get("test_data", {})
        inputs, label_map, has_uploads = load_data_dict(history_id, test_data, self.dataset_populator, self.dataset_collection_populator)
        workflow_request = dict(
            history="hist_id=%s" % history_id,
            workflow_id=workflow_id,
        )
        workflow_request["inputs"] = dumps(label_map)
        workflow_request["inputs_by"] = 'name'
        if has_uploads:
            self.dataset_populator.wait_for_history(history_id, assert_ok=True)
        url = "workflows/%s/usage" % (workflow_id)
        invocation_response = self._post(url, data=workflow_request)
        self._assert_status_code_is(invocation_response, expected_response)
        invocation = invocation_response.json()
        invocation_id = invocation.get('id')
        if invocation_id:
            # Wait for workflow to become fully scheduled and then for all jobs
            # complete.
            if wait:
                self.workflow_populator.wait_for_workflow(workflow_id, invocation_id, history_id, assert_ok=assert_ok)
            jobs = self._history_jobs(history_id)
            return RunJobsSummary(
                history_id=history_id,
                workflow_id=workflow_id,
                invocation_id=invocation_id,
                inputs=inputs,
                jobs=jobs,
                invocation=invocation,
                workflow_request=workflow_request
            )

    def _history_jobs(self, history_id):
        return self._get("jobs", {"history_id": history_id, "order_by": "create_time"}).json()

    def _assert_history_job_count(self, history_id, n):
        jobs = self._history_jobs(history_id)
        self.assertEqual(len(jobs), n)


# Workflow API TODO:
# - Allow history_id as param to workflow run action. (hist_id)
# - Allow post to workflows/<workflow_id>/run in addition to posting to
#    /workflows with id in payload.
# - Much more testing obviously, always more testing.
class WorkflowsApiTestCase(BaseWorkflowsApiTestCase):

    def setUp(self):
        super(WorkflowsApiTestCase, self).setUp()

    def test_show_valid(self):
        workflow_id = self.workflow_populator.simple_workflow("dummy")
        workflow_id = self.workflow_populator.simple_workflow("test_regular")
        show_response = self._get("workflows/%s" % workflow_id, {"style": "instance"})
        workflow = show_response.json()
        self._assert_looks_like_instance_workflow_representation(workflow)
        assert len(workflow["steps"]) == 3
        self.assertEqual(sorted(step["id"] for step in workflow["steps"].values()), [0, 1, 2])

        show_response = self._get("workflows/%s" % workflow_id, {"legacy": True})
        workflow = show_response.json()
        self._assert_looks_like_instance_workflow_representation(workflow)
        assert len(workflow["steps"]) == 3
        # Can't reay say what the legacy IDs are but must be greater than 3 because dummy
        # workflow was created first in this instance.
        self.assertNotEqual(sorted(step["id"] for step in workflow["steps"].values()), [0, 1, 2])

    def test_show_invalid_key_is_400(self):
        show_response = self._get("workflows/%s" % self._random_key())
        self._assert_status_code_is(show_response, 400)

    def test_cannot_show_private_workflow(self):
        workflow_id = self.workflow_populator.simple_workflow("test_not_importportable")
        with self._different_user():
            show_response = self._get("workflows/%s" % workflow_id)
            self._assert_status_code_is(show_response, 403)

    def test_delete(self):
        workflow_id = self.workflow_populator.simple_workflow("test_delete")
        workflow_name = "test_delete"
        self._assert_user_has_workflow_with_name(workflow_name)
        workflow_url = self._api_url("workflows/%s" % workflow_id, use_key=True)
        delete_response = delete(workflow_url)
        self._assert_status_code_is(delete_response, 200)
        # Make sure workflow is no longer in index by default.
        assert workflow_name not in self._workflow_names()

    def test_other_cannot_delete(self):
        workflow_id = self.workflow_populator.simple_workflow("test_other_delete")
        with self._different_user():
            workflow_url = self._api_url("workflows/%s" % workflow_id, use_key=True)
            delete_response = delete(workflow_url)
            self._assert_status_code_is(delete_response, 403)

    def test_index(self):
        index_response = self._get("workflows")
        self._assert_status_code_is(index_response, 200)
        assert isinstance(index_response.json(), list)

    def test_upload(self):
        self.__test_upload(use_deprecated_route=False)

    def test_upload_deprecated(self):
        self.__test_upload(use_deprecated_route=True)

    def test_import_tools_requires_admin(self):
        response = self.__test_upload(import_tools=True, assert_ok=False)
        assert response.status_code == 403

    def __test_upload(self, use_deprecated_route=False, name="test_import", workflow=None, assert_ok=True, import_tools=False):
        if workflow is None:
            workflow = self.workflow_populator.load_workflow(name=name)
        data = dict(
            workflow=dumps(workflow),
        )
        if import_tools:
            data["import_tools"] = import_tools
        if use_deprecated_route:
            route = "workflows/upload"
        else:
            route = "workflows"
        upload_response = self._post(route, data=data)
        if assert_ok:
            self._assert_status_code_is(upload_response, 200)
            self._assert_user_has_workflow_with_name(name)
        return upload_response

    def test_update(self):
        original_workflow = self.workflow_populator.load_workflow(name="test_import")
        uuids = {}
        labels = {}

        for order_index, step_dict in original_workflow["steps"].items():
            uuid = str(uuid4())
            step_dict["uuid"] = uuid
            uuids[order_index] = uuid
            label = "label_%s" % order_index
            step_dict["label"] = label
            labels[order_index] = label

        def check_label_and_uuid(order_index, step_dict):
            assert order_index in uuids
            assert order_index in labels

            self.assertEqual(uuids[order_index], step_dict["uuid"])
            self.assertEqual(labels[order_index], step_dict["label"])

        upload_response = self.__test_upload(workflow=original_workflow)
        workflow_id = upload_response.json()["id"]

        def update(workflow_object):
            put_response = self._update_workflow(workflow_id, workflow_object)
            self._assert_status_code_is(put_response, 200)
            return put_response

        workflow_content = self._download_workflow(workflow_id)
        steps = workflow_content["steps"]

        def tweak_step(step):
            order_index, step_dict = step
            check_label_and_uuid(order_index, step_dict)
            assert step_dict['position']['top'] != 1
            assert step_dict['position']['left'] != 1
            step_dict['position'] = {'top': 1, 'left': 1}

        map(tweak_step, steps.items())

        update(workflow_content)

        def check_step(step):
            order_index, step_dict = step
            check_label_and_uuid(order_index, step_dict)
            assert step_dict['position']['top'] == 1
            assert step_dict['position']['left'] == 1

        updated_workflow_content = self._download_workflow(workflow_id)
        map(check_step, updated_workflow_content['steps'].items())

        # Re-update against original workflow...
        update(original_workflow)

        updated_workflow_content = self._download_workflow(workflow_id)

        # Make sure the positions have been updated.
        map(tweak_step, updated_workflow_content['steps'].items())

    def test_update_no_tool_id(self):
        workflow_object = self.workflow_populator.load_workflow(name="test_import")
        upload_response = self.__test_upload(workflow=workflow_object)
        workflow_id = upload_response.json()["id"]
        del workflow_object["steps"]["2"]["tool_id"]
        put_response = self._update_workflow(workflow_id, workflow_object)
        self._assert_status_code_is(put_response, 400)

    def test_update_missing_tool(self):
        # Create allows missing tools, update doesn't currently...
        workflow_object = self.workflow_populator.load_workflow(name="test_import")
        upload_response = self.__test_upload(workflow=workflow_object)
        workflow_id = upload_response.json()["id"]
        workflow_object["steps"]["2"]["tool_id"] = "cat-not-found"
        put_response = self._update_workflow(workflow_id, workflow_object)
        self._assert_status_code_is(put_response, 400)

    def test_require_unique_step_uuids(self):
        workflow_dup_uuids = self.workflow_populator.load_workflow(name="test_import")
        uuid0 = str(uuid4())
        for step_dict in workflow_dup_uuids["steps"].values():
            step_dict["uuid"] = uuid0
        response = self.workflow_populator.create_workflow_response(workflow_dup_uuids)
        self._assert_status_code_is(response, 400)

    def test_require_unique_step_labels(self):
        workflow_dup_label = self.workflow_populator.load_workflow(name="test_import")
        for step_dict in workflow_dup_label["steps"].values():
            step_dict["label"] = "my duplicated label"
        response = self.workflow_populator.create_workflow_response(workflow_dup_label)
        self._assert_status_code_is(response, 400)

    def test_import_deprecated(self):
        workflow_id = self.workflow_populator.simple_workflow("test_import_published_deprecated", publish=True)
        with self._different_user():
            other_import_response = self.__import_workflow(workflow_id)
            self._assert_status_code_is(other_import_response, 200)
            self._assert_user_has_workflow_with_name("imported: test_import_published_deprecated")

    def test_import_annotations(self):
        workflow_id = self.workflow_populator.simple_workflow("test_import_annotations", publish=True)
        with self._different_user():
            other_import_response = self.__import_workflow(workflow_id)
            self._assert_status_code_is(other_import_response, 200)

            # Test annotations preserved during upload and copied over during
            # import.
            other_id = other_import_response.json()["id"]
            imported_workflow = self._show_workflow(other_id)
            assert imported_workflow["annotation"] == "simple workflow"
            step_annotations = set(step["annotation"] for step in imported_workflow["steps"].values())
            assert "input1 description" in step_annotations

    def test_import_subworkflows(self):
        def get_subworkflow_content_id(workflow_id):
            workflow_contents = self._download_workflow(workflow_id, style="editor")
            steps = workflow_contents['steps']
            subworkflow_step = next(s for s in steps.values() if s["type"] == "subworkflow")
            return subworkflow_step['content_id']

        workflow_id = self._upload_yaml_workflow(WORKFLOW_NESTED_SIMPLE, publish=True)
        subworkflow_content_id = get_subworkflow_content_id(workflow_id)
        with self._different_user():
            other_import_response = self.__import_workflow(workflow_id)
            self._assert_status_code_is(other_import_response, 200)
            imported_workflow_id = other_import_response.json()["id"]
            imported_subworkflow_content_id = get_subworkflow_content_id(imported_workflow_id)
            assert subworkflow_content_id != imported_subworkflow_content_id

    def test_not_importable_prevents_import(self):
        workflow_id = self.workflow_populator.simple_workflow("test_not_importportable")
        with self._different_user():
            other_import_response = self.__import_workflow(workflow_id)
            self._assert_status_code_is(other_import_response, 403)

    def test_import_published(self):
        workflow_id = self.workflow_populator.simple_workflow("test_import_published", publish=True)
        with self._different_user():
            other_import_response = self.__import_workflow(workflow_id, deprecated_route=True)
            self._assert_status_code_is(other_import_response, 200)
            self._assert_user_has_workflow_with_name("imported: test_import_published")

    def test_export(self):
        uploaded_workflow_id = self.workflow_populator.simple_workflow("test_for_export")
        downloaded_workflow = self._download_workflow(uploaded_workflow_id)
        assert downloaded_workflow["name"] == "test_for_export"
        assert len(downloaded_workflow["steps"]) == 3
        first_input = downloaded_workflow["steps"]["0"]["inputs"][0]
        assert first_input["name"] == "WorkflowInput1"
        assert first_input["description"] == "input1 description"
        self._assert_has_keys(downloaded_workflow, "a_galaxy_workflow", "format-version", "annotation", "uuid", "steps")
        for step in downloaded_workflow["steps"].values():
            self._assert_has_keys(
                step,
                'id',
                'type',
                'tool_id',
                'tool_version',
                'name',
                'tool_state',
                'annotation',
                'inputs',
                'workflow_outputs',
                'outputs'
            )
            if step['type'] == "tool":
                self._assert_has_keys(step, "post_job_actions")

    def test_export_editor(self):
        uploaded_workflow_id = self.workflow_populator.simple_workflow("test_for_export")
        downloaded_workflow = self._download_workflow(uploaded_workflow_id, style="editor")
        self._assert_has_keys(downloaded_workflow, "name", "steps", "upgrade_messages")
        for step in downloaded_workflow["steps"].values():
            self._assert_has_keys(
                step,
                'id',
                'type',
                'content_id',
                'name',
                'tool_state',
                'tooltip',
                'data_inputs',
                'data_outputs',
                'config_form',
                'annotation',
                'post_job_actions',
                'workflow_outputs',
                'uuid',
                'label',
            )

    def test_import_missing_tool(self):
        workflow = self.workflow_populator.load_workflow_from_resource(name="test_workflow_missing_tool")
        workflow_id = self.workflow_populator.create_workflow(workflow)
        workflow_description = self._show_workflow(workflow_id)
        steps = workflow_description["steps"]
        missing_tool_steps = [v for v in steps.values() if v['tool_id'] == 'cat_missing_tool']
        assert len(missing_tool_steps) == 1

    def test_import_no_tool_id(self):
        # Import works with missing tools, but not with absent content/tool id.
        workflow = self.workflow_populator.load_workflow_from_resource(name="test_workflow_missing_tool")
        del workflow["steps"]["2"]["tool_id"]
        create_response = self.__test_upload(workflow=workflow, assert_ok=False)
        self._assert_status_code_is(create_response, 400)

    def test_import_export_with_runtime_inputs(self):
        workflow = self.workflow_populator.load_workflow_from_resource(name="test_workflow_with_runtime_input")
        workflow_id = self.workflow_populator.create_workflow(workflow)
        downloaded_workflow = self._download_workflow(workflow_id)
        assert len(downloaded_workflow["steps"]) == 2
        runtime_input = downloaded_workflow["steps"]["1"]["inputs"][0]
        assert runtime_input["description"].startswith("runtime parameter for tool")
        assert runtime_input["name"] == "num_lines"

    @skip_without_tool("cat1")
    def test_run_workflow_by_index(self):
        self.__run_cat_workflow(inputs_by='step_index')

    @skip_without_tool("cat1")
    def test_run_workflow_by_uuid(self):
        self.__run_cat_workflow(inputs_by='step_uuid')

    @skip_without_tool("cat1")
    def test_run_workflow_by_uuid_implicitly(self):
        self.__run_cat_workflow(inputs_by='uuid_implicitly')

    @skip_without_tool("cat1")
    def test_run_workflow_by_name(self):
        self.__run_cat_workflow(inputs_by='name')

    @skip_without_tool("cat1")
    def test_run_workflow(self):
        self.__run_cat_workflow(inputs_by='step_id')

    @skip_without_tool("multiple_versions")
    def test_run_versioned_tools(self):
        with self.dataset_populator.test_history() as history_01_id:
            workflow_version_01 = self._upload_yaml_workflow("""
class: GalaxyWorkflow
steps:
  - tool_id: multiple_versions
    tool_version: "0.1"
    state:
      inttest: 0
""")
            self.__invoke_workflow(history_01_id, workflow_version_01)
            self.dataset_populator.wait_for_history(history_01_id, assert_ok=True)

        with self.dataset_populator.test_history() as history_02_id:
            workflow_version_02 = self._upload_yaml_workflow("""
class: GalaxyWorkflow
steps:
  - tool_id: multiple_versions
    tool_version: "0.2"
    state:
      inttest: 1
""")
            self.__invoke_workflow(history_02_id, workflow_version_02)
            self.dataset_populator.wait_for_history(history_02_id, assert_ok=True)

    def __run_cat_workflow(self, inputs_by):
        workflow = self.workflow_populator.load_workflow(name="test_for_run")
        workflow["steps"]["0"]["uuid"] = str(uuid4())
        workflow["steps"]["1"]["uuid"] = str(uuid4())
        workflow_request, history_id = self._setup_workflow_run(workflow, inputs_by=inputs_by)
        # TODO: This should really be a post to workflows/<workflow_id>/run or
        # something like that.
        run_workflow_response = self._post("workflows", data=workflow_request)
        self._assert_status_code_is(run_workflow_response, 200)
        invocation_id = run_workflow_response.json()["id"]
        invocation = self._invocation_details(workflow_request["workflow_id"], invocation_id)
        assert invocation["state"] == "scheduled", invocation

        self._assert_status_code_is(run_workflow_response, 200)
        self.dataset_populator.wait_for_history(history_id, assert_ok=True)

    @skip_without_tool("collection_creates_pair")
    def test_workflow_run_output_collections(self):
        with self.dataset_populator.test_history() as history_id:
            self._run_jobs(WORKFLOW_WITH_OUTPUT_COLLECTION, history_id=history_id, assert_ok=True, wait=True)
            self.assertEqual("a\nc\nb\nd\n", self.dataset_populator.get_history_dataset_content(history_id, hid=0))

    @skip_without_tool("job_properties")
    @skip_without_tool("identifier_multiple_in_conditional")
    def test_workflow_resume_from_failed_step(self):
        workflow_id = self._upload_yaml_workflow("""
class: GalaxyWorkflow
steps:
  - tool_id: job_properties
    state:
      thebool: true
      failbool: true
  - tool_id: identifier_multiple_in_conditional
    state:
      outer_cond:
        cond_param_outer: true
        inner_cond:
          cond_param_inner: true
          input1:
            $link: 0#out_file1
""")
        with self.dataset_populator.test_history() as history_id:
            invocation_id = self.__invoke_workflow(history_id, workflow_id)
            self.wait_for_invocation_and_jobs(history_id, workflow_id, invocation_id, assert_ok=False)
            failed_dataset_one = self.dataset_populator.get_history_dataset_details(history_id, hid=1, wait=True, assert_ok=False)
            assert failed_dataset_one['state'] == 'error', failed_dataset_one
            paused_dataset = self.dataset_populator.get_history_dataset_details(history_id, hid=5, wait=True, assert_ok=False)
            assert paused_dataset['state'] == 'paused', paused_dataset
            inputs = {"thebool": "false",
                      "failbool": "false",
                      "rerun_remap_job_id": failed_dataset_one['creating_job']}
            self.dataset_populator.run_tool(tool_id='job_properties',
                                            inputs=inputs,
                                            history_id=history_id,
                                            assert_ok=True)
            unpaused_dataset = self.dataset_populator.get_history_dataset_details(history_id, hid=5, wait=True, assert_ok=False)
            assert unpaused_dataset['state'] == 'ok'

    @skip_without_tool("job_properties")
    @skip_without_tool("identifier_collection")
    def test_workflow_resume_from_failed_step_with_hdca_input(self):
        workflow_id = self._upload_yaml_workflow("""
class: GalaxyWorkflow
steps:
  - tool_id: job_properties
    state:
      thebool: true
      failbool: true
  - tool_id: identifier_collection
    state:
      input1:
        $link: 0#list_output
""")
        with self.dataset_populator.test_history() as history_id:
            invocation_id = self.__invoke_workflow(history_id, workflow_id)
            self.wait_for_invocation_and_jobs(history_id, workflow_id, invocation_id, assert_ok=False)
            failed_dataset_one = self.dataset_populator.get_history_dataset_details(history_id, hid=1, wait=True, assert_ok=False)
            assert failed_dataset_one['state'] == 'error', failed_dataset_one
            paused_dataset = self.dataset_populator.get_history_dataset_details(history_id, hid=5, wait=True, assert_ok=False)
            assert paused_dataset['state'] == 'paused', paused_dataset
            inputs = {"thebool": "false",
                      "failbool": "false",
                      "rerun_remap_job_id": failed_dataset_one['creating_job']}
            self.dataset_populator.run_tool(tool_id='job_properties',
                                            inputs=inputs,
                                            history_id=history_id,
                                            assert_ok=True)
            unpaused_dataset = self.dataset_populator.get_history_dataset_details(history_id, hid=5, wait=True,
                                                                                  assert_ok=False)
            assert unpaused_dataset['state'] == 'ok'

    @skip_without_tool("fail_identifier")
    @skip_without_tool("identifier_collection")
    def test_workflow_resume_with_mapped_over_input(self):
        with self.dataset_populator.test_history() as history_id:
            job_summary = self._run_jobs("""
class: GalaxyWorkflow
steps:
  - label: input_datasets
    type: input_collection
  - label: fail_identifier_1
    tool_id: fail_identifier
    state:
      input1:
        $link: input_datasets
      failbool: true
  - tool_id: identifier_collection
    state:
      input1:
        $link: fail_identifier_1#out_file1
test_data:
  input_datasets:
    type: list
    elements:
      - identifier: fail
        value: 1.fastq
        type: File
      - identifier: success
        value: 1.fastq
        type: File
""", history_id=history_id, assert_ok=False, wait=False)
            self.wait_for_invocation_and_jobs(history_id, job_summary.workflow_id, job_summary.invocation_id, assert_ok=False)
            history_contents = self.dataset_populator._get_contents_request(history_id=history_id).json()
            paused_dataset = history_contents[-1]
            failed_dataset = self.dataset_populator.get_history_dataset_details(history_id, hid=5, assert_ok=False)
            assert paused_dataset['state'] == 'paused', paused_dataset
            assert failed_dataset['state'] == 'error', failed_dataset
            inputs = {"input1": {'values': [{'src': 'hda',
                                             'id': history_contents[0]['id']}]
                                 },
                      "failbool": "false",
                      "rerun_remap_job_id": failed_dataset['creating_job']}
            run_dict = self.dataset_populator.run_tool(tool_id='fail_identifier',
                                                       inputs=inputs,
                                                       history_id=history_id,
                                                       assert_ok=True)
            unpaused_dataset = self.dataset_populator.get_history_dataset_details(history_id, wait=True, assert_ok=False)
            assert unpaused_dataset['state'] == 'ok'
            contents = self.dataset_populator.get_history_dataset_content(history_id, hid=7, assert_ok=False)
            assert contents == 'fail\nsuccess\n', contents
            replaced_hda_id = run_dict['outputs'][0]['id']
            replaced_hda = self.dataset_populator.get_history_dataset_details(history_id, dataset_id=replaced_hda_id, wait=True, assert_ok=False)
            assert not replaced_hda['visible'], replaced_hda

    @skip_without_tool("cat_list")
    @skip_without_tool("collection_creates_pair")
    def test_workflow_run_output_collection_mapping(self):
        workflow_id = self._upload_yaml_workflow(WORKFLOW_WITH_OUTPUT_COLLECTION_MAPPING)
        with self.dataset_populator.test_history() as history_id:
            hdca1 = self.dataset_collection_populator.create_list_in_history(history_id, contents=["a\nb\nc\nd\n", "e\nf\ng\nh\n"]).json()
            self.dataset_populator.wait_for_history(history_id, assert_ok=True)
            inputs = {
                '0': self._ds_entry(hdca1),
            }
            invocation_id = self.__invoke_workflow(history_id, workflow_id, inputs)
            self.wait_for_invocation_and_jobs(history_id, workflow_id, invocation_id)
            self.dataset_populator.wait_for_history(history_id, assert_ok=True)
            self.assertEqual("a\nc\nb\nd\ne\ng\nf\nh\n", self.dataset_populator.get_history_dataset_content(history_id, hid=0))

    @skip_without_tool("cat_list")
    @skip_without_tool("collection_split_on_column")
    def test_workflow_run_dynamic_output_collections(self):
        with self.dataset_populator.test_history() as history_id:
            self._run_jobs(WORKFLOW_WITH_DYNAMIC_OUTPUT_COLLECTION, history_id=history_id, assert_ok=True, wait=True)
            details = self.dataset_populator.get_history_dataset_details(history_id, hid=0)
            last_item_hid = details["hid"]
            assert last_item_hid == 7, "Expected 7 history items, got %s" % last_item_hid
            content = self.dataset_populator.get_history_dataset_content(history_id, hid=0)
            self.assertEqual("10.0\n30.0\n20.0\n40.0\n", content)

    @skip_without_tool("collection_split_on_column")
    @skip_without_tool("min_repeat")
    def test_workflow_run_dynamic_output_collections_2(self):
        # A more advanced output collection workflow, testing regression of
        # https://github.com/galaxyproject/galaxy/issues/776
        with self.dataset_populator.test_history() as history_id:
            workflow_id = self._upload_yaml_workflow("""
class: GalaxyWorkflow
steps:
  - label: test_input_1
    type: input
  - label: test_input_2
    type: input
  - label: test_input_3
    type: input
  - label: split_up
    tool_id: collection_split_on_column
    state:
      input1:
        $link: test_input_2
  - label: min_repeat
    tool_id: min_repeat
    state:
      queries:
        - input:
            $link: test_input_1
      queries2:
        - input2:
            $link: split_up#split_output
""")
            hda1 = self.dataset_populator.new_dataset(history_id, content="samp1\t10.0\nsamp2\t20.0\n")
            hda2 = self.dataset_populator.new_dataset(history_id, content="samp1\t20.0\nsamp2\t40.0\n")
            hda3 = self.dataset_populator.new_dataset(history_id, content="samp1\t30.0\nsamp2\t60.0\n")
            self.dataset_populator.wait_for_history(history_id, assert_ok=True)
            inputs = {
                '0': self._ds_entry(hda1),
                '1': self._ds_entry(hda2),
                '2': self._ds_entry(hda3),
            }
            invocation_id = self.__invoke_workflow(history_id, workflow_id, inputs)
            self.wait_for_invocation_and_jobs(history_id, workflow_id, invocation_id)
            collection_details = self.dataset_populator.get_history_collection_details(history_id, hid=7)
            assert collection_details["populated_state"] == "ok"
            content = self.dataset_populator.get_history_dataset_content(history_id, hid=11)
            self.assertEqual(content.strip(), "samp1\t10.0\nsamp2\t20.0")

    @skip_without_tool("cat")
    @skip_without_tool("collection_split_on_column")
    def test_workflow_run_dynamic_output_collections_3(self):
        # Test a workflow that create a list:list:list followed by a mapping step.
        with self.dataset_populator.test_history() as history_id:
            workflow_id = self._upload_yaml_workflow("""
class: GalaxyWorkflow
steps:
  - label: text_input1
    type: input
  - label: text_input2
    type: input
  - label: cat_inputs
    tool_id: cat1
    state:
      input1:
        $link: text_input1
      queries:
        - input2:
            $link: text_input2
  - label: split_up_1
    tool_id: collection_split_on_column
    state:
      input1:
        $link: cat_inputs#out_file1
  - label: split_up_2
    tool_id: collection_split_on_column
    state:
      input1:
        $link: split_up_1#split_output
  - tool_id: cat
    state:
      input1:
        $link: split_up_2#split_output
""")
            hda1 = self.dataset_populator.new_dataset(history_id, content="samp1\t10.0\nsamp2\t20.0\n")
            hda2 = self.dataset_populator.new_dataset(history_id, content="samp1\t30.0\nsamp2\t40.0\n")
            self.dataset_populator.wait_for_history(history_id, assert_ok=True)
            inputs = {
                '0': self._ds_entry(hda1),
                '1': self._ds_entry(hda2),
            }
            invocation_id = self.__invoke_workflow(history_id, workflow_id, inputs)
            self.wait_for_invocation_and_jobs(history_id, workflow_id, invocation_id)

    @skip_without_tool("mapper")
    @skip_without_tool("pileup")
    def test_workflow_metadata_validation_0(self):
        # Testing regression of
        # https://github.com/galaxyproject/galaxy/issues/1514
        with self.dataset_populator.test_history() as history_id:
            self._run_jobs("""
class: GalaxyWorkflow
steps:
  - label: input_fastqs
    type: input_collection
  - label: reference
    type: input
  - label: map_over_mapper
    tool_id: mapper
    state:
      input1:
        $link: input_fastqs
      reference:
        $link: reference
  - label: pileup
    tool_id: pileup
    state:
      input1:
        $link: map_over_mapper#out_file1
      reference:
        $link: reference
test_data:
  input_fastqs:
    type: list
    elements:
      - identifier: samp1
        value: 1.fastq
        type: File
      - identifier: samp2
        value: 1.fastq
        type: File
  reference:
    value: 1.fasta
    type: File
""", history_id=history_id)

    def test_run_subworkflow_simple(self):
        with self.dataset_populator.test_history() as history_id:
            workflow_run_description = """%s

test_data:
  outer_input:
    value: 1.bed
    type: File
""" % WORKFLOW_NESTED_SIMPLE
            self._run_jobs(workflow_run_description, history_id=history_id)

            content = self.dataset_populator.get_history_dataset_content(history_id)
            self.assertEqual("chr5\t131424298\t131424460\tCCDS4149.1_cds_0_0_chr5_131424299_f\t0\t+\nchr5\t131424298\t131424460\tCCDS4149.1_cds_0_0_chr5_131424299_f\t0\t+\n", content)

    @skip_without_tool("cat1")
    @skip_without_tool("collection_paired_test")
    def test_workflow_run_zip_collections(self):
        with self.dataset_populator.test_history() as history_id:
            workflow_id = self._upload_yaml_workflow("""
class: GalaxyWorkflow
steps:
  - label: test_input_1
    type: input
  - label: test_input_2
    type: input
  - label: first_cat
    tool_id: cat1
    state:
      input1:
        $link: test_input_1
  - label: zip_it
    tool_id: "__ZIP_COLLECTION__"
    state:
      input_forward:
        $link: first_cat#out_file1
      input_reverse:
        $link: test_input_2
  - label: concat_pair
    tool_id: collection_paired_test
    state:
      f1:
        $link: zip_it#output
""")
            hda1 = self.dataset_populator.new_dataset(history_id, content="samp1\t10.0\nsamp2\t20.0\n")
            hda2 = self.dataset_populator.new_dataset(history_id, content="samp1\t20.0\nsamp2\t40.0\n")
            self.dataset_populator.wait_for_history(history_id, assert_ok=True)
            inputs = {
                '0': self._ds_entry(hda1),
                '1': self._ds_entry(hda2),
            }
            invocation_id = self.__invoke_workflow(history_id, workflow_id, inputs)
            self.wait_for_invocation_and_jobs(history_id, workflow_id, invocation_id)
            content = self.dataset_populator.get_history_dataset_content(history_id)
            self.assertEqual(content.strip(), "samp1\t10.0\nsamp2\t20.0\nsamp1\t20.0\nsamp2\t40.0")

    @skip_without_tool("__APPLY_RULES__")
    def test_workflow_run_apply_rules(self):
        with self.dataset_populator.test_history() as history_id:
            self._run_jobs(WORKFLOW_WITH_RULES_1, history_id=history_id, wait=True, assert_ok=True)
            output_content = self.dataset_populator.get_history_collection_details(history_id, hid=6)
            rules_test_data.check_example_2(output_content, self.dataset_populator)

    def test_filter_failed_mapping(self):
        with self.dataset_populator.test_history() as history_id:
            summary = self._run_jobs("""
class: GalaxyWorkflow
inputs:
  - type: collection
    label: input_c
steps:
  - label: mixed_collection
    tool_id: exit_code_from_file
    state:
       input:
         $link: input_c

  - label: filtered_collection
    tool_id: "__FILTER_FAILED_DATASETS__"
    state:
      input:
        $link: mixed_collection#out_file1

  - tool_id: cat1
    state:
      input1:
        $link: filtered_collection
test_data:
  input_c:
    type: list
    elements:
      - identifier: i1
        content: "0"
      - identifier: i2
        content: "1"
""", history_id=history_id, wait=True, assert_ok=False)
            jobs = summary.jobs

            def filter_jobs_by_tool(tool_id):
                return [j for j in summary.jobs if j["tool_id"] == tool_id]

            assert len(filter_jobs_by_tool("upload1")) == 2, jobs
            assert len(filter_jobs_by_tool("exit_code_from_file")) == 2, jobs
            assert len(filter_jobs_by_tool("__FILTER_FAILED_DATASETS__")) == 1, jobs
            # Follow proves one job was filtered out of the result of cat1
            assert len(filter_jobs_by_tool("cat1")) == 1, jobs

    def test_workflow_request(self):
        workflow = self.workflow_populator.load_workflow(name="test_for_queue")
        workflow_request, history_id = self._setup_workflow_run(workflow)
        url = "workflows/%s/usage" % (workflow_request["workflow_id"])
        del workflow_request["workflow_id"]
        run_workflow_response = self._post(url, data=workflow_request)

        self._assert_status_code_is(run_workflow_response, 200)
        # Give some time for workflow to get scheduled before scanning the history.
        time.sleep(5)
        self.dataset_populator.wait_for_history(history_id, assert_ok=True)

    def test_workflow_output_dataset(self):
        with self.dataset_populator.test_history() as history_id:
            summary = self._run_jobs("""
class: GalaxyWorkflow
inputs:
  - id: input1
outputs:
  - id: wf_output_1
    source: first_cat#out_file1
steps:
  - tool_id: cat1
    label: first_cat
    state:
      input1:
        $link: input1

test_data:
  input1: "hello world"
""", history_id=history_id)
            workflow_id = summary.workflow_id
            invocation_id = summary.invocation_id
            invocation_response = self._get("workflows/%s/invocations/%s" % (workflow_id, invocation_id))
            self._assert_status_code_is(invocation_response, 200)
            invocation = invocation_response.json()
            self._assert_has_keys(invocation , "id", "outputs", "output_collections")
            assert len(invocation["output_collections"]) == 0
            assert len(invocation["outputs"]) == 1
            output_content = self.dataset_populator.get_history_dataset_content(history_id, dataset_id=invocation["outputs"]["wf_output_1"]["id"])
            assert "hello world" == output_content.strip()

    @skip_without_tool("cat")
    def test_workflow_output_dataset_collection(self):
        with self.dataset_populator.test_history() as history_id:
            summary = self._run_jobs("""
class: GalaxyWorkflow
inputs:
  - id: input1
    type: data_collection_input
    collection_type: list
outputs:
  - id: wf_output_1
    source: first_cat#out_file1
steps:
  - tool_id: cat
    label: first_cat
    state:
      input1:
        $link: input1
test_data:
  input1:
    type: list
    name: the_dataset_list
    elements:
      - identifier: el1
        value: 1.fastq
        type: File
""", history_id=history_id)
            workflow_id = summary.workflow_id
            invocation_id = summary.invocation_id
            invocation_response = self._get("workflows/%s/invocations/%s" % (workflow_id, invocation_id))
            self._assert_status_code_is(invocation_response, 200)
            invocation = invocation_response.json()
            self._assert_has_keys(invocation , "id", "outputs", "output_collections")
            assert len(invocation["output_collections"]) == 1
            assert len(invocation["outputs"]) == 0
            output_content = self.dataset_populator.get_history_collection_details(history_id, content_id=invocation["output_collections"]["wf_output_1"]["id"])
            self._assert_has_keys(output_content , "id", "elements")
            assert output_content["collection_type"] == "list"
            elements = output_content["elements"]
            assert len(elements) == 1
            elements0 = elements[0]
            assert elements0["element_identifier"] == "el1"

<<<<<<< HEAD
    def test_worklfow_input_mapping(self):
        with self.dataset_populator.test_history() as history_id:
            summary = self._run_jobs("""
=======
    @skip_without_tool("cat")
    def test_workflow_input_mapping(self):
        history_id = self.dataset_populator.new_history()
        summary = self._run_jobs("""
>>>>>>> ec83035c
class: GalaxyWorkflow
inputs:
  - id: input1
outputs:
  - id: wf_output_1
    source: first_cat#out_file1
steps:
  - tool_id: cat
    label: first_cat
    state:
      input1:
        $link: input1
test_data:
  input1:
    type: list
    name: the_dataset_list
    elements:
      - identifier: el1
        value: 1.fastq
        type: File
      - identifier: el2
        value: 1.fastq
        type: File
""", history_id=history_id)
            workflow_id = summary.workflow_id
            invocation_id = summary.invocation_id
            invocation_response = self._get("workflows/%s/invocations/%s" % (workflow_id, invocation_id))
            self._assert_status_code_is(invocation_response, 200)
            invocation = invocation_response.json()
            self._assert_has_keys(invocation , "id", "outputs", "output_collections")
            assert len(invocation["output_collections"]) == 1
            assert len(invocation["outputs"]) == 0
            output_content = self.dataset_populator.get_history_collection_details(history_id, content_id=invocation["output_collections"]["wf_output_1"]["id"])
            self._assert_has_keys(output_content , "id", "elements")
            elements = output_content["elements"]
            assert len(elements) == 2
            elements0 = elements[0]
            assert elements0["element_identifier"] == "el1"

    @skip_without_tool("collection_creates_pair")
    def test_workflow_run_input_mapping_with_output_collections(self):
        with self.dataset_populator.test_history() as history_id:
            summary = self._run_jobs("""
class: GalaxyWorkflow
outputs:
  - id: wf_output_1
    source: split_up#paired_output
steps:
  - label: text_input
    type: input
  - label: split_up
    tool_id: collection_creates_pair
    state:
      input1:
        $link: text_input
test_data:
  text_input:
    type: list
    name: the_dataset_list
    elements:
      - identifier: el1
        value: 1.fastq
        type: File
      - identifier: el2
        value: 1.fastq
        type: File
""", history_id=history_id)
            workflow_id = summary.workflow_id
            invocation_id = summary.invocation_id
            invocation_response = self._get("workflows/%s/invocations/%s" % (workflow_id, invocation_id))
            self._assert_status_code_is(invocation_response, 200)
            invocation = invocation_response.json()
            self._assert_has_keys(invocation , "id", "outputs", "output_collections")
            assert len(invocation["output_collections"]) == 1
            assert len(invocation["outputs"]) == 0
            output_content = self.dataset_populator.get_history_collection_details(history_id, content_id=invocation["output_collections"]["wf_output_1"]["id"])
            self._assert_has_keys(output_content , "id", "elements")
            assert output_content["collection_type"] == "list:paired", output_content
            elements = output_content["elements"]
            assert len(elements) == 2
            elements0 = elements[0]
            assert elements0["element_identifier"] == "el1"

    def test_workflow_run_input_mapping_with_subworkflows(self):
        with self.dataset_populator.test_history() as history_id:
            summary = self._run_jobs("""%s

test_data:
  outer_input:
    type: list
    name: the_dataset_list
    elements:
      - identifier: el1
        value: 1.fastq
        type: File
      - identifier: el2
        value: 1.fastq
        type: File
""" % WORKFLOW_NESTED_SIMPLE, history_id=history_id)
            workflow_id = summary.workflow_id
            invocation_id = summary.invocation_id
            invocation_response = self._get("workflows/%s/invocations/%s" % (workflow_id, invocation_id))
            self._assert_status_code_is(invocation_response, 200)
            invocation_response = self._get("workflows/%s/invocations/%s" % (workflow_id, invocation_id))
            self._assert_status_code_is(invocation_response, 200)
            invocation = invocation_response.json()
            self._assert_has_keys(invocation , "id", "outputs", "output_collections")
            assert len(invocation["output_collections"]) == 1, invocation
            assert len(invocation["outputs"]) == 0
            output_content = self.dataset_populator.get_history_collection_details(history_id, content_id=invocation["output_collections"]["outer_output"]["id"])
            self._assert_has_keys(output_content , "id", "elements")
            assert output_content["collection_type"] == "list", output_content
            elements = output_content["elements"]
            assert len(elements) == 2
            elements0 = elements[0]
            assert elements0["element_identifier"] == "el1"

    @skip_without_tool("cat_list")
    @skip_without_tool("random_lines1")
    @skip_without_tool("split")
    def test_subworkflow_recover_mapping_1(self):
        # This test case tests an outer workflow continues to scheduling and handle
        # collection mapping properly after the last step of a subworkflow requires delayed
        # evaluation. Testing rescheduling and propagating connections within a subworkflow
        # is handled by the next test case.
        with self.dataset_populator.test_history() as history_id:
            self._run_jobs("""
class: GalaxyWorkflow
inputs:
  - id: outer_input
outputs:
  - id: outer_output
    source: second_cat#out_file1
steps:
  - tool_id: cat1
    label: first_cat
    state:
      input1:
        $link: outer_input
  - run:
      class: GalaxyWorkflow
      inputs:
        - id: inner_input
      outputs:
        - id: workflow_output
          source: random_lines#out_file1
      steps:
        - tool_id: random_lines1
          label: random_lines
          state:
            num_lines: 2
            input:
              $link: inner_input
            seed_source:
              seed_source_selector: set_seed
              seed: asdf
    label: nested_workflow
    connect:
      inner_input: first_cat#out_file1
  - tool_id: split
    label: split
    state:
      input1:
        $link: nested_workflow#workflow_output
  - tool_id: cat_list
    label: second_cat
    state:
      input1:
        $link: split#output

test_data:
  outer_input:
    value: 1.bed
    type: File
""", history_id=history_id, wait=True)
            self.assertEqual("chr16\t142908\t143003\tCCDS10397.1_cds_0_0_chr16_142909_f\t0\t+\nchr5\t131424298\t131424460\tCCDS4149.1_cds_0_0_chr5_131424299_f\t0\t+\n", self.dataset_populator.get_history_dataset_content(history_id))

    @skip_without_tool("cat_list")
    @skip_without_tool("random_lines1")
    @skip_without_tool("split")
    def test_subworkflow_recover_mapping_2(self):
        # Like the above test case, this test case tests an outer workflow continues to
        # schedule and handle collection mapping properly after a subworkflow needs to be
        # delayed, but this also tests recovering and handling scheduling within the subworkflow
        # since the delayed step (split) isn't the last step of the subworkflow.
        with self.dataset_populator.test_history() as history_id:
            self._run_jobs("""
class: GalaxyWorkflow
inputs:
  - id: outer_input
outputs:
  - id: outer_output
    source: second_cat#out_file1
steps:
  - tool_id: cat1
    label: first_cat
    state:
      input1:
        $link: outer_input
  - run:
      class: GalaxyWorkflow
      inputs:
        - id: inner_input
      outputs:
        - id: workflow_output
          source: inner_cat#out_file1
      steps:
        - tool_id: random_lines1
          label: random_lines
          state:
            num_lines: 2
            input:
              $link: inner_input
            seed_source:
              seed_source_selector: set_seed
              seed: asdf
        - tool_id: split
          label: split
          state:
            input1:
              $link: random_lines#out_file1
        - tool_id: cat1
          label: inner_cat
          state:
            input1:
              $link: split#output

    label: nested_workflow
    connect:
      inner_input: first_cat#out_file1
  - tool_id: cat_list
    label: second_cat
    state:
      input1:
        $link: nested_workflow#workflow_output

test_data:
  outer_input:
    value: 1.bed
    type: File
""", history_id=history_id, wait=True)
            self.assertEqual("chr16\t142908\t143003\tCCDS10397.1_cds_0_0_chr16_142909_f\t0\t+\nchr5\t131424298\t131424460\tCCDS4149.1_cds_0_0_chr5_131424299_f\t0\t+\n", self.dataset_populator.get_history_dataset_content(history_id))

    @skip_without_tool("cat_list")
    @skip_without_tool("random_lines1")
    @skip_without_tool("split")
    def test_recover_mapping_in_subworkflow(self):
        with self.dataset_populator.test_history() as history_id:
            self._run_jobs("""
class: GalaxyWorkflow
inputs:
  - id: outer_input
outputs:
  - id: outer_output
    source: second_cat#out_file1
steps:
  - tool_id: cat1
    label: first_cat
    state:
      input1:
        $link: outer_input
  - run:
      class: GalaxyWorkflow
      inputs:
        - id: inner_input
      outputs:
        - id: workflow_output
          source: split#output
      steps:
        - tool_id: random_lines1
          label: random_lines
          state:
            num_lines: 2
            input:
              $link: inner_input
            seed_source:
              seed_source_selector: set_seed
              seed: asdf
        - tool_id: split
          label: split
          state:
            input1:
              $link: random_lines#out_file1
    label: nested_workflow
    connect:
      inner_input: first_cat#out_file1
  - tool_id: cat_list
    label: second_cat
    state:
      input1:
        $link: nested_workflow#workflow_output

test_data:
  outer_input:
    value: 1.bed
    type: File
""", history_id=history_id, wait=True)
            self.assertEqual("chr16\t142908\t143003\tCCDS10397.1_cds_0_0_chr16_142909_f\t0\t+\nchr5\t131424298\t131424460\tCCDS4149.1_cds_0_0_chr5_131424299_f\t0\t+\n", self.dataset_populator.get_history_dataset_content(history_id))

    @skip_without_tool("empty_list")
    @skip_without_tool("count_list")
    @skip_without_tool("random_lines1")
    def test_empty_list_mapping(self):
        with self.dataset_populator.test_history() as history_id:
            self._run_jobs("""
class: GalaxyWorkflow
inputs:
  - id: input1
outputs:
  - id: count_list
    source: count_list#out_file1
steps:
  - tool_id: empty_list
    label: empty_list
    state:
      input1:
        $link: input1
  - tool_id: random_lines1
    label: random_lines
    state:
      num_lines: 2
      input:
        $link: empty_list#output
      seed_source:
        seed_source_selector: set_seed
        seed: asdf
  - tool_id: count_list
    label: count_list
    state:
      input1:
        $link: random_lines#out_file1

test_data:
  input1:
    value: 1.bed
    type: File
""", history_id=history_id, wait=True)
            self.assertEqual("0\n", self.dataset_populator.get_history_dataset_content(history_id))

    @skip_without_tool("empty_list")
    @skip_without_tool("count_multi_file")
    @skip_without_tool("random_lines1")
    def test_empty_list_reduction(self):
        with self.dataset_populator.test_history() as history_id:
            self._run_jobs("""
class: GalaxyWorkflow
inputs:
  - id: input1
outputs:
  - id: count_multi_file
    source: count_multi_file#out_file1
steps:
  - tool_id: empty_list
    label: empty_list
    state:
      input1:
        $link: input1
  - tool_id: random_lines1
    label: random_lines
    state:
      num_lines: 2
      input:
        $link: empty_list#output
      seed_source:
        seed_source_selector: set_seed
        seed: asdf
  - tool_id: count_multi_file
    label: count_multi_file
    state:
      input1:
        $link: random_lines#out_file1

test_data:
  input1:
    value: 1.bed
    type: File
""", history_id=history_id, wait=True)
            self.assertEqual("0\n", self.dataset_populator.get_history_dataset_content(history_id))

    @skip_without_tool("cat")
    def test_cancel_new_workflow_when_history_deleted(self):
        with self.dataset_populator.test_history() as history_id:
            # Invoke a workflow with a pause step.
            uploaded_workflow_id, invocation_id = self._invoke_paused_workflow(history_id)

            # There is no pause of anything in here, so likely the invocation is
            # is still in a new state. If it isn't that is fine, continue with the
            # test it will just happen to test the same thing as below.

            # Wait for all the datasets to complete, make sure the workflow invocation
            # is not complete.
            self._assert_invocation_non_terminal(uploaded_workflow_id, invocation_id)

            self._delete("histories/%s" % history_id)

            invocation_cancelled = self._wait_for_invocation_state(uploaded_workflow_id, invocation_id, 'cancelled')
            assert invocation_cancelled, "Workflow state is not cancelled..."

    @skip_without_tool("cat")
    def test_cancel_ready_workflow_when_history_deleted(self):
        # Same as previous test but make sure invocation isn't a new state before
        # cancelling.
        with self.dataset_populator.test_history() as history_id:
            # Invoke a workflow with a pause step.
            uploaded_workflow_id, invocation_id = self._invoke_paused_workflow(history_id)

            # Wait for at least one scheduling step.
            self._wait_for_invocation_non_new(uploaded_workflow_id, invocation_id)

            # Wait for all the datasets to complete, make sure the workflow invocation
            # is not complete.
            self._assert_invocation_non_terminal(uploaded_workflow_id, invocation_id)

            self._delete("histories/%s" % history_id)

            invocation_cancelled = self._wait_for_invocation_state(uploaded_workflow_id, invocation_id, 'cancelled')
            assert invocation_cancelled, "Workflow state is not cancelled..."

    @skip_without_tool("cat")
    def test_workflow_pause(self):
        with self.dataset_populator.test_history() as history_id:
            # Invoke a workflow with a pause step.
            uploaded_workflow_id, invocation_id = self._invoke_paused_workflow(history_id)

            # Wait for at least one scheduling step.
            self._wait_for_invocation_non_new(uploaded_workflow_id, invocation_id)

            # Make sure the history didn't enter a failed state in there.
            self.dataset_populator.wait_for_history(history_id, assert_ok=True)

            # Assert the workflow hasn't finished scheduling, we can be pretty sure we
            # are at the pause step in this case then.
            self._assert_invocation_non_terminal(uploaded_workflow_id, invocation_id)

            # Review the paused steps to allow the workflow to continue.
            self.__review_paused_steps(uploaded_workflow_id, invocation_id, order_index=2, action=True)

            # Wait for the workflow to finish scheduling and ensure both the invocation
            # and the history are in valid states.
            invocation_scheduled = self._wait_for_invocation_state(uploaded_workflow_id, invocation_id, 'scheduled')
            assert invocation_scheduled, "Workflow state is not scheduled..."
            self.dataset_populator.wait_for_history(history_id, assert_ok=True)

    @skip_without_tool("cat")
    def test_workflow_pause_cancel(self):
        with self.dataset_populator.test_history() as history_id:
            # Invoke a workflow with a pause step.
            uploaded_workflow_id, invocation_id = self._invoke_paused_workflow(history_id)

            # Wait for at least one scheduling step.
            self._wait_for_invocation_non_new(uploaded_workflow_id, invocation_id)

            # Make sure the history didn't enter a failed state in there.
            self.dataset_populator.wait_for_history(history_id, assert_ok=True)

            # Assert the workflow hasn't finished scheduling, we can be pretty sure we
            # are at the pause step in this case then.
            self._assert_invocation_non_terminal(uploaded_workflow_id, invocation_id)

            # Review the paused workflow and cancel it at the paused step.
            self.__review_paused_steps(uploaded_workflow_id, invocation_id, order_index=2, action=False)

            # Ensure the workflow eventually becomes cancelled.
            invocation_cancelled = self._wait_for_invocation_state(uploaded_workflow_id, invocation_id, 'cancelled')
            assert invocation_cancelled, "Workflow state is not cancelled..."

    @skip_without_tool("head")
    def test_workflow_map_reduce_pause(self):
        with self.dataset_populator.test_history() as history_id:
            workflow = self.workflow_populator.load_workflow_from_resource("test_workflow_map_reduce_pause")
            uploaded_workflow_id = self.workflow_populator.create_workflow(workflow)
            hda1 = self.dataset_populator.new_dataset(history_id, content="reviewed\nunreviewed")
            hdca1 = self.dataset_collection_populator.create_list_in_history(history_id, contents=["1\n2\n3", "4\n5\n6"]).json()
            index_map = {
                '0': self._ds_entry(hda1),
                '1': self._ds_entry(hdca1),
            }
            invocation_id = self.__invoke_workflow(history_id, uploaded_workflow_id, index_map)

            # Wait for at least one scheduling step.
            self._wait_for_invocation_non_new(uploaded_workflow_id, invocation_id)

            # Make sure the history didn't enter a failed state in there.
            self.dataset_populator.wait_for_history(history_id, assert_ok=True)

            # Assert the workflow hasn't finished scheduling, we can be pretty sure we
            # are at the pause step in this case then.
            self._assert_invocation_non_terminal(uploaded_workflow_id, invocation_id)

            self.__review_paused_steps(uploaded_workflow_id, invocation_id, order_index=4, action=True)
            self.wait_for_invocation_and_jobs(history_id, uploaded_workflow_id, invocation_id)
            invocation = self._invocation_details(uploaded_workflow_id, invocation_id)
            assert invocation['state'] == 'scheduled'
            self.assertEqual("reviewed\n1\nreviewed\n4\n", self.dataset_populator.get_history_dataset_content(history_id))

    @skip_without_tool("cat")
    def test_cancel_workflow_invocation(self):
        with self.dataset_populator.test_history() as history_id:
            # Invoke a workflow with a pause step.
            uploaded_workflow_id, invocation_id = self._invoke_paused_workflow(history_id)

            # Wait for at least one scheduling step.
            self._wait_for_invocation_non_new(uploaded_workflow_id, invocation_id)

            # Make sure the history didn't enter a failed state in there.
            self.dataset_populator.wait_for_history(history_id, assert_ok=True)

            # Assert the workflow hasn't finished scheduling, we can be pretty sure we
            # are at the pause step in this case then.
            self._assert_invocation_non_terminal(uploaded_workflow_id, invocation_id)

            invocation_url = self._api_url("workflows/%s/usage/%s" % (uploaded_workflow_id, invocation_id), use_key=True)
            delete_response = delete(invocation_url)
            self._assert_status_code_is(delete_response, 200)

            invocation = self._invocation_details(uploaded_workflow_id, invocation_id)
            assert invocation['state'] == 'cancelled'

    def test_run_with_implicit_connection(self):
        with self.dataset_populator.test_history() as history_id:
            run_summary = self._run_jobs("""
class: GalaxyWorkflow
steps:
- label: test_input
  type: input
- label: first_cat
  tool_id: cat1
  state:
    input1:
      $link: test_input
- label: the_pause
  type: pause
  connect:
    input:
    - first_cat#out_file1
- label: second_cat
  tool_id: cat1
  state:
    input1:
      $link: the_pause
- label: third_cat
  tool_id: random_lines1
  connect:
    $step: second_cat
  state:
    num_lines: 1
    input:
      $link: test_input
    seed_source:
      seed_source_selector: set_seed
      seed: asdf
test_data:
  test_input: "hello world"
""", history_id=history_id, wait=False)
            history_id = run_summary.history_id
            workflow_id = run_summary.workflow_id
            invocation_id = run_summary.invocation_id
            # Wait for first two jobs to be scheduled - upload and first cat.
            wait_on(lambda: len(self._history_jobs(history_id)) >= 2 or None, "history jobs")
            self.dataset_populator.wait_for_history(history_id, assert_ok=True)
            invocation = self._invocation_details(workflow_id, invocation_id)
            assert invocation['state'] != 'scheduled', invocation
            # Expect two jobs - the upload and first cat. randomlines shouldn't run
            # it is implicitly dependent on second cat.
            self._assert_history_job_count(history_id, 2)

            self.__review_paused_steps(workflow_id, invocation_id, order_index=2, action=True)
            self.wait_for_invocation_and_jobs(history_id, workflow_id, invocation_id)
            self._assert_history_job_count(history_id, 4)

    def test_run_with_validated_parameter_connection_valid(self):
        with self.dataset_populator.test_history() as history_id:
            run_summary = self._run_jobs("""
class: GalaxyWorkflow
inputs:
  - label: text_input
    type: text
steps:
- tool_id: validation_repeat
  state:
    r2:
     - text:
        $link: text_input
test_data:
  text_input:
    value: "abd"
    type: raw
""", history_id=history_id, wait=True)
            time.sleep(10)
            self.workflow_populator.wait_for_invocation(run_summary.workflow_id, run_summary.invocation_id)
            jobs = self._history_jobs(history_id)
            assert len(jobs) == 1

    def test_run_with_validated_parameter_connection_invalid(self):
        with self.dataset_populator.test_history() as history_id:
            self._run_jobs("""
class: GalaxyWorkflow
inputs:
  - label: text_input
    type: text
steps:
- tool_id: validation_repeat
  state:
    r2:
     - text:
        $link: text_input
test_data:
  text_input:
    value: ""
    type: raw
""", history_id=history_id, wait=True, assert_ok=False)

    def test_run_with_text_connection(self):
        with self.dataset_populator.test_history() as history_id:
            self._run_jobs("""
class: GalaxyWorkflow
inputs:
  - label: data_input
    type: data
  - label: text_input
    type: text
steps:
- label: randomlines
  tool_id: random_lines1
  state:
    num_lines: 1
    input:
      $link: data_input
    seed_source:
      seed_source_selector: set_seed
      seed:
        $link: text_input
test_data:
  data_input:
    value: 1.bed
    type: File
  text_input:
    value: asdf
    type: raw
""", history_id=history_id)

            self.dataset_populator.wait_for_history(history_id, assert_ok=True)
            content = self.dataset_populator.get_history_dataset_content(history_id)
            self.assertEqual("chr5\t131424298\t131424460\tCCDS4149.1_cds_0_0_chr5_131424299_f\t0\t+\n", content)

    def wait_for_invocation_and_jobs(self, history_id, workflow_id, invocation_id, assert_ok=True):
        state = self.workflow_populator.wait_for_invocation(workflow_id, invocation_id)
        if assert_ok:
            assert state == "scheduled", state
        time.sleep(.5)
        self.dataset_populator.wait_for_history_jobs(history_id, assert_ok=assert_ok)
        time.sleep(.5)

    @flakey
    @skip_without_tool('cat1')
    def test_workflow_rerun_with_use_cached_job(self):
        workflow = self.workflow_populator.load_workflow(name="test_for_run")
        # We launch a workflow
        with self.dataset_populator.test_history() as history_id:
            workflow_request, _ = self._setup_workflow_run(workflow, history_id=history_id)
            run_workflow_response = self._post("workflows", data=workflow_request).json()
            # We copy the workflow inputs to a new history
            new_workflow_request = workflow_request.copy()
            new_ds_map = json.loads(new_workflow_request['ds_map'])
            with self.dataset_populator.test_history() as new_history_id:
                for key, input_values in run_workflow_response['inputs'].items():
                    copy_payload = {"content": input_values['id'], "source": "hda", "type": "dataset"}
                    copy_response = self._post("histories/%s/contents" % new_history_id, data=copy_payload).json()
                    new_ds_map[key]['id'] = copy_response['id']
                new_workflow_request['ds_map'] = json.dumps(new_ds_map)
                new_workflow_request['history'] = "hist_id=%s" % new_history_id
                new_workflow_request['use_cached_job'] = True
                # We run the workflow again, it should not produce any new outputs
                new_workflow_response = self._post("workflows", data=new_workflow_request).json()
                first_wf_output = self._get("datasets/%s" % run_workflow_response['outputs'][0]).json()
                second_wf_output = self._get("datasets/%s" % new_workflow_response['outputs'][0]).json()
                assert first_wf_output['file_name'] == second_wf_output['file_name'], \
                    "first output:\n%s\nsecond output:\n%s" % (first_wf_output, second_wf_output)

    @skip_without_tool('cat1')
    def test_nested_workflow_rerun_with_use_cached_job(self):
        with self.dataset_populator.test_history() as history_id_one, self.dataset_populator.test_history() as history_id_two:
            workflow_run_description = """%s

test_data:
  outer_input:
    value: 1.bed
    type: File
""" % WORKFLOW_NESTED_SIMPLE
            run_jobs_summary = self._run_jobs(workflow_run_description, history_id=history_id_one)
            self.dataset_populator.wait_for_history(history_id_one, assert_ok=True)
            workflow_request = run_jobs_summary.workflow_request
            # We copy the inputs to a new history and re-run the workflow
            inputs = json.loads(workflow_request['inputs'])
            dataset_type = inputs['outer_input']['src']
            dataset_id = inputs['outer_input']['id']
            copy_payload = {"content": dataset_id, "source": dataset_type, "type": "dataset"}
            copy_response = self._post("histories/%s/contents" % history_id_two, data=copy_payload)
            self._assert_status_code_is(copy_response, 200)
            new_dataset_id = copy_response.json()['id']
            inputs['outer_input']['id'] = new_dataset_id
            workflow_request['use_cached_job'] = True
            workflow_request['history'] = "hist_id={history_id_two}".format(history_id_two=history_id_two)
            workflow_request['inputs'] = json.dumps(inputs)
            run_workflow_response = self._post("workflows", data=run_jobs_summary.workflow_request).json()
            self.workflow_populator.wait_for_workflow(workflow_request['workflow_id'],
                                                      run_workflow_response['id'],
                                                      history_id_two,
                                                      assert_ok=True)
            # Now make sure that the HDAs in each history point to the same dataset instances
            history_one_contents = self.__history_contents(history_id_one)
            history_two_contents = self.__history_contents(history_id_two)
            assert len(history_one_contents) == len(history_two_contents)
            for i, (item_one, item_two) in enumerate(zip(history_one_contents, history_two_contents)):
                assert item_one['dataset_id'] == item_two['dataset_id'], \
                    'Dataset ids should match, but "%s" and "%s" are not the same for History item %i.' % (item_one['dataset_id'],
                                                                                                           item_two['dataset_id'],
                                                                                                           i + 1)

    def test_cannot_run_inaccessible_workflow(self):
        workflow = self.workflow_populator.load_workflow(name="test_for_run_cannot_access")
        workflow_request, history_id = self._setup_workflow_run(workflow)
        with self._different_user():
            run_workflow_response = self._post("workflows", data=workflow_request)
            self._assert_status_code_is(run_workflow_response, 403)

    def test_400_on_invalid_workflow_id(self):
        workflow = self.workflow_populator.load_workflow(name="test_for_run_does_not_exist")
        workflow_request, history_id = self._setup_workflow_run(workflow)
        workflow_request["workflow_id"] = self._random_key()
        run_workflow_response = self._post("workflows", data=workflow_request)
        self._assert_status_code_is(run_workflow_response, 400)

    def test_cannot_run_against_other_users_history(self):
        workflow = self.workflow_populator.load_workflow(name="test_for_run_does_not_exist")
        workflow_request, history_id = self._setup_workflow_run(workflow)
        with self._different_user():
            other_history_id = self.dataset_populator.new_history()
        workflow_request["history"] = "hist_id=%s" % other_history_id
        run_workflow_response = self._post("workflows", data=workflow_request)
        self._assert_status_code_is(run_workflow_response, 403)

    @skip_without_tool("cat")
    @skip_without_tool("cat_list")
    def test_workflow_run_with_matching_lists(self):
        workflow = self.workflow_populator.load_workflow_from_resource("test_workflow_matching_lists")
        workflow_id = self.workflow_populator.create_workflow(workflow)
        with self.dataset_populator.test_history() as history_id:
            hdca1 = self.dataset_collection_populator.create_list_in_history(history_id, contents=[("sample1-1", "1 2 3"), ("sample2-1", "7 8 9")]).json()
            hdca2 = self.dataset_collection_populator.create_list_in_history(history_id, contents=[("sample1-2", "4 5 6"), ("sample2-2", "0 a b")]).json()
            self.dataset_populator.wait_for_history(history_id, assert_ok=True)
            label_map = {"list1": self._ds_entry(hdca1), "list2": self._ds_entry(hdca2)}
            workflow_request = dict(
                history="hist_id=%s" % history_id,
                workflow_id=workflow_id,
                ds_map=self._build_ds_map(workflow_id, label_map),
            )
            run_workflow_response = self._post("workflows", data=workflow_request)
            self._assert_status_code_is(run_workflow_response, 200)
            self.dataset_populator.wait_for_history(history_id, assert_ok=True)
            self.assertEqual("1 2 3\n4 5 6\n7 8 9\n0 a b\n", self.dataset_populator.get_history_dataset_content(history_id))

    def test_workflow_stability(self):
        # Run this index stability test with following command:
        #   ./run_tests.sh test/api/test_workflows.py:WorkflowsApiTestCase.test_workflow_stability
        num_tests = 1
        for workflow_file in ["test_workflow_topoambigouity", "test_workflow_topoambigouity_auto_laidout"]:
            workflow = self.workflow_populator.load_workflow_from_resource(workflow_file)
            last_step_map = self._step_map(workflow)
            for i in range(num_tests):
                uploaded_workflow_id = self.workflow_populator.create_workflow(workflow)
                downloaded_workflow = self._download_workflow(uploaded_workflow_id)
                step_map = self._step_map(downloaded_workflow)
                assert step_map == last_step_map
                last_step_map = step_map

    def _step_map(self, workflow):
        # Build dict mapping 'tep index to input name.
        step_map = {}
        for step_index, step in workflow["steps"].items():
            if step["type"] == "data_input":
                step_map[step_index] = step["inputs"][0]["name"]
        return step_map

    def test_empty_create(self):
        response = self._post("workflows")
        self._assert_status_code_is(response, 400)
        self._assert_error_code_is(response, error_codes.USER_REQUEST_MISSING_PARAMETER)

    def test_invalid_create_multiple_types(self):
        data = {
            'shared_workflow_id': '1234567890abcdef',
            'from_history_id': '1234567890abcdef'
        }
        response = self._post("workflows", data)
        self._assert_status_code_is(response, 400)
        self._assert_error_code_is(response, error_codes.USER_REQUEST_INVALID_PARAMETER)

    @skip_without_tool("cat1")
    def test_run_with_pja(self):
        workflow = self.workflow_populator.load_workflow(name="test_for_pja_run", add_pja=True)
        workflow_request, history_id = self._setup_workflow_run(workflow, inputs_by='step_index')
        workflow_request["replacement_params"] = dumps(dict(replaceme="was replaced"))
        run_workflow_response = self._post("workflows", data=workflow_request)
        self._assert_status_code_is(run_workflow_response, 200)
        content = self.dataset_populator.get_history_dataset_details(history_id, wait=True, assert_ok=True)
        assert content["name"] == "foo was replaced"

    @skip_without_tool("output_filter")
    def test_optional_workflow_output(self):
        with self.dataset_populator.test_history() as history_id:
            run_object = self._run_jobs("""
class: GalaxyWorkflow
inputs: []
outputs:
  - id: wf_output_1
    source: output_filter#out_1
steps:
  - tool_id: output_filter
    label: output_filter
    state:
      produce_out_1: False
      filter_text_1: '1'
test_data: {}
    """, history_id=history_id, wait=False)
            self.wait_for_invocation_and_jobs(history_id, run_object.workflow_id, run_object.invocation_id)
            contents = self.__history_contents(history_id)
            assert len(contents) == 1
            okay_dataset = contents[0]
            assert okay_dataset["state"] == "ok"

    @skip_without_tool("cat")
    def test_run_rename_on_mapped_over_collection(self):
        with self.dataset_populator.test_history() as history_id:
            self._run_jobs("""
class: GalaxyWorkflow
inputs:
  - id: input1
    type: data_collection_input
    collection_type: list
steps:
  - tool_id: cat
    label: first_cat
    state:
      input1:
        $link: input1
    outputs:
      out_file1:
        rename: "my new name"
test_data:
  input1:
    type: list
    name: the_dataset_list
    elements:
      - identifier: el1
        value: 1.fastq
        type: File
""", history_id=history_id)
            content = self.dataset_populator.get_history_dataset_details(history_id, hid=4, wait=True, assert_ok=True)
            name = content["name"]
            assert name == "my new name", name
            assert content["history_content_type"] == "dataset"
            content = self.dataset_populator.get_history_collection_details(history_id, hid=3, wait=True, assert_ok=True)
            name = content["name"]
            assert content["history_content_type"] == "dataset_collection", content
            assert name == "my new name", name

    @skip_without_tool("cat")
    def test_run_rename_based_on_inputs_on_mapped_over_collection(self):
        with self.dataset_populator.test_history() as history_id:
            self._run_jobs("""
class: GalaxyWorkflow
inputs:
  - id: input1
    type: data_collection_input
    collection_type: list
steps:
  - tool_id: cat
    label: first_cat
    state:
      input1:
        $link: input1
    outputs:
      out_file1:
        rename: "#{input1} suffix"
test_data:
  input1:
    type: list
    name: the_dataset_list
    elements:
      - identifier: el1
        value: 1.fastq
        type: File
""", history_id=history_id)
            content = self.dataset_populator.get_history_collection_details(history_id, hid=3, wait=True, assert_ok=True)
            name = content["name"]
            assert content["history_content_type"] == "dataset_collection", content
            assert name == "the_dataset_list suffix", name

    @skip_without_tool("collection_creates_pair")
    def test_run_rename_collection_output(self):
        with self.dataset_populator.test_history() as history_id:
            self._run_jobs("""
class: GalaxyWorkflow
inputs:
  - id: input1
steps:
  - tool_id: collection_creates_pair
    state:
      input1:
        $link: input1
    outputs:
      paired_output:
        rename: "my new name"
test_data:
  input1:
    value: 1.fasta
    type: File
    name: fasta1
""", history_id=history_id)
            details1 = self.dataset_populator.get_history_collection_details(history_id, hid=4, wait=True, assert_ok=True)

            assert details1["name"] == "my new name", details1
            assert details1["history_content_type"] == "dataset_collection"

    @skip_without_tool("create_2")
    def test_run_rename_multiple_outputs(self):
        with self.dataset_populator.test_history() as history_id:
            self._run_jobs("""
class: GalaxyWorkflow
inputs: []
steps:
  - tool_id: create_2
    state:
      sleep_time: 0
    outputs:
      out_file1:
        rename: "my new name"
      out_file2:
        rename: "my other new name"
test_data: {}
""", history_id=history_id)
        details1 = self.dataset_populator.get_history_dataset_details(history_id, hid=1, wait=True, assert_ok=True)
        details2 = self.dataset_populator.get_history_dataset_details(history_id, hid=2)

        assert details1["name"] == "my new name"
        assert details2["name"] == "my other new name"

    @skip_without_tool("cat")
    def test_run_rename_based_on_input(self):
        with self.dataset_populator.test_history() as history_id:
            self._run_jobs("""
class: GalaxyWorkflow
inputs:
  - id: input1
steps:
  - tool_id: cat
    label: first_cat
    state:
      input1:
        $link: input1
    outputs:
      out_file1:
        rename: "#{input1 | basename} suffix"
test_data:
  input1:
    value: 1.fasta
    type: File
    name: fasta1
""", history_id=history_id)
            content = self.dataset_populator.get_history_dataset_details(history_id, wait=True, assert_ok=True)
            name = content["name"]
            assert name == "fasta1 suffix", name

    @skip_without_tool("fail_identifier")
    @skip_without_tool("cat")
    def test_run_rename_when_resuming_jobs(self):
        with self.dataset_populator.test_history() as history_id:
            self._run_jobs("""
class: GalaxyWorkflow
inputs:
  - id: input1
steps:
  - tool_id: fail_identifier
    label: first_fail
    state:
      failbool: true
      input1:
        $link: input1
    outputs:
      out_file1:
        rename: "cat1 out"
  - tool_id: cat
    state:
      input1:
        $link: first_fail#out_file1
    outputs:
      out_file1:
        rename: "#{input1} suffix"
test_data:
  input1:
    value: 1.fasta
    type: File
    name: fail
""", history_id=history_id, wait=True, assert_ok=False)
            content = self.dataset_populator.get_history_dataset_details(history_id, hid=2, wait=True, assert_ok=False)
            name = content["name"]
            assert content['state'] == 'error', content
            input1 = self.dataset_populator.get_history_dataset_details(history_id, hid=1, wait=True, assert_ok=False)
            job_id = content['creating_job']
            inputs = {"input1": {'values': [{'src': 'hda',
                                             'id': input1['id']}]
                                 },
                      "failbool": "false",
                      "rerun_remap_job_id": job_id}
            self.dataset_populator.run_tool(tool_id='fail_identifier',
                                            inputs=inputs,
                                            history_id=history_id,
                                            assert_ok=True)
            unpaused_dataset = self.dataset_populator.get_history_dataset_details(history_id, wait=True, assert_ok=False)
            assert unpaused_dataset['state'] == 'ok'
            assert unpaused_dataset['name'] == "%s suffix" % name

    @skip_without_tool("cat")
    def test_run_rename_based_on_input_recursive(self):
        with self.dataset_populator.test_history() as history_id:
            self._run_jobs("""
class: GalaxyWorkflow
inputs:
  - id: input1
steps:
  - tool_id: cat
    label: first_cat
    state:
      input1:
        $link: input1
    outputs:
      out_file1:
        rename: "#{input1} #{input1 | upper} suffix"
test_data:
  input1:
    value: 1.fasta
    type: File
    name: '#{input1}'
""", history_id=history_id)
            content = self.dataset_populator.get_history_dataset_details(history_id, wait=True, assert_ok=True)
            name = content["name"]
            assert name == "#{input1} #{INPUT1} suffix", name

    @skip_without_tool("cat")
    def test_run_rename_based_on_input_repeat(self):
        with self.dataset_populator.test_history() as history_id:
            self._run_jobs("""
class: GalaxyWorkflow
inputs:
  - id: input1
  - id: input2
steps:
  - tool_id: cat
    label: first_cat
    state:
      input1:
        $link: input1
      queries:
        - input2:
            $link: input2
    outputs:
      out_file1:
        rename: "#{queries_0.input2| basename} suffix"
test_data:
  input1:
    value: 1.fasta
    type: File
    name: fasta1
  input2:
    value: 1.fasta
    type: File
    name: fasta2
""", history_id=history_id)
            content = self.dataset_populator.get_history_dataset_details(history_id, wait=True, assert_ok=True)
            name = content["name"]
            assert name == "fasta2 suffix", name

    @skip_without_tool("mapper2")
    def test_run_rename_based_on_input_conditional(self):
        with self.dataset_populator.test_history() as history_id:
            self._run_jobs("""
class: GalaxyWorkflow
inputs:
  - id: fasta_input
  - id: fastq_input
steps:
  - tool_id: mapper2
    state:
      fastq_input:
        fastq_input_selector: single
        fastq_input1:
          $link: fastq_input
      reference:
        $link: fasta_input
    outputs:
      out_file1:
        # Wish it was qualified for conditionals but it doesn't seem to be. -John
        # rename: "#{fastq_input.fastq_input1 | basename} suffix"
        rename: "#{fastq_input1 | basename} suffix"
test_data:
  fasta_input:
    value: 1.fasta
    type: File
    name: fasta1
    file_type: fasta
  fastq_input:
    value: 1.fastqsanger
    type: File
    name: fastq1
    file_type: fastqsanger
""", history_id=history_id)
            content = self.dataset_populator.get_history_dataset_details(history_id, wait=True, assert_ok=True)
            name = content["name"]
            assert name == "fastq1 suffix", name

    @skip_without_tool("mapper2")
    def test_run_rename_based_on_input_collection(self):
        with self.dataset_populator.test_history() as history_id:
            self._run_jobs("""
class: GalaxyWorkflow
inputs:
  - id: fasta_input
  - id: fastq_inputs
steps:
  - tool_id: mapper2
    state:
      fastq_input:
        fastq_input_selector: paired_collection
        fastq_input1:
          $link: fastq_inputs
      reference:
        $link: fasta_input
    outputs:
      out_file1:
        # Wish it was qualified for conditionals but it doesn't seem to be. -John
        # rename: "#{fastq_input.fastq_input1 | basename} suffix"
        rename: "#{fastq_input1} suffix"
test_data:
  fasta_input:
    value: 1.fasta
    type: File
    name: fasta1
    file_type: fasta
  fastq_inputs:
    type: list
    name: the_dataset_pair
    elements:
      - identifier: forward
        value: 1.fastq
        type: File
      - identifier: reverse
        value: 1.fastq
        type: File
""", history_id=history_id)
            content = self.dataset_populator.get_history_dataset_details(history_id, wait=True, assert_ok=True)
            name = content["name"]
            assert name == "the_dataset_pair suffix", name

    @skip_without_tool("collection_creates_pair")
    def test_run_hide_on_collection_output(self):
        with self.dataset_populator.test_history() as history_id:
            self._run_jobs("""
class: GalaxyWorkflow
inputs:
  - id: input1
steps:
  - tool_id: collection_creates_pair
    state:
      input1:
        $link: input1
    outputs:
      paired_output:
        hide: true
test_data:
  input1:
    value: 1.fasta
    type: File
    name: fasta1
""", history_id=history_id)
            details1 = self.dataset_populator.get_history_collection_details(history_id, hid=4, wait=True, assert_ok=True)

            assert details1["history_content_type"] == "dataset_collection"
            assert not details1["visible"], details1

    @skip_without_tool("cat")
    def test_run_hide_on_mapped_over_collection(self):
        with self.dataset_populator.test_history() as history_id:
            self._run_jobs("""
class: GalaxyWorkflow
inputs:
  - id: input1
    type: data_collection_input
    collection_type: list
steps:
  - tool_id: cat
    label: first_cat
    state:
      input1:
        $link: input1
    outputs:
      out_file1:
        hide: true
test_data:
  input1:
    type: list
    name: the_dataset_list
    elements:
      - identifier: el1
        value: 1.fastq
        type: File
""", history_id=history_id)

<<<<<<< HEAD
            content = self.dataset_populator.get_history_dataset_details(history_id, hid=4, wait=True, assert_ok=True)
            assert content["history_content_type"] == "dataset"
            assert content["visible"] is False

            content = self.dataset_populator.get_history_collection_details(history_id, hid=3, wait=True, assert_ok=True)
            assert content["history_content_type"] == "dataset_collection", content
            assert content["visible"] is False
=======
        content = self.dataset_populator.get_history_dataset_details(history_id, hid=4, wait=True, assert_ok=True)
        assert content["history_content_type"] == "dataset"
        assert not content["visible"]

        content = self.dataset_populator.get_history_collection_details(history_id, hid=3, wait=True, assert_ok=True)
        assert content["history_content_type"] == "dataset_collection", content
        assert not content["visible"]
>>>>>>> ec83035c

    @skip_without_tool("collection_creates_pair")
    def test_run_add_tag_on_collection_output(self):
        with self.dataset_populator.test_history() as history_id:
            self._run_jobs("""
class: GalaxyWorkflow
inputs:
  - id: input1
steps:
  - tool_id: collection_creates_pair
    state:
      input1:
        $link: input1
    outputs:
      paired_output:
        add_tags:
            - "name:foo"
test_data:
  input1:
    value: 1.fasta
    type: File
    name: fasta1
""", history_id=history_id)
            details1 = self.dataset_populator.get_history_collection_details(history_id, hid=4, wait=True, assert_ok=True)

            assert details1["history_content_type"] == "dataset_collection"
            assert details1["tags"][0] == "name:foo", details1

    @skip_without_tool("cat")
    def test_run_add_tag_on_mapped_over_collection(self):
        with self.dataset_populator.test_history() as history_id:
            self._run_jobs("""
class: GalaxyWorkflow
inputs:
  - id: input1
    type: data_collection_input
    collection_type: list
steps:
  - tool_id: cat
    label: first_cat
    state:
      input1:
        $link: input1
    outputs:
      out_file1:
        add_tags:
            - "name:foo"
test_data:
  input1:
    type: list
    name: the_dataset_list
    elements:
      - identifier: el1
        value: 1.fastq
        type: File
""", history_id=history_id)
            details1 = self.dataset_populator.get_history_collection_details(history_id, hid=3, wait=True, assert_ok=True)

            assert details1["history_content_type"] == "dataset_collection"
            assert details1["tags"][0] == "name:foo", details1

    @skip_without_tool("collection_creates_pair")
    @skip_without_tool("cat")
    def test_run_remove_tag_on_collection_output(self):
        with self.dataset_populator.test_history() as history_id:
            self._run_jobs("""
class: GalaxyWorkflow
inputs:
  - id: input1
steps:
  - tool_id: cat
    label: first_cat
    state:
      input1:
        $link: input1
    outputs:
      out_file1:
        add_tags:
          - "name:foo"
  - tool_id: collection_creates_pair
    state:
      input1:
        $link: first_cat#out_file1
    outputs:
      paired_output:
        remove_tags:
          - "name:foo"
test_data:
  input1:
    value: 1.fasta
    type: File
    name: fasta1
""", history_id=history_id)
            details_dataset_with_tag = self.dataset_populator.get_history_dataset_details(history_id, hid=2, wait=True, assert_ok=True)

            assert details_dataset_with_tag["history_content_type"] == "dataset", details_dataset_with_tag
            assert details_dataset_with_tag["tags"][0] == "name:foo", details_dataset_with_tag

            details_collection_without_tag = self.dataset_populator.get_history_collection_details(history_id, hid=5, wait=True, assert_ok=True)
            assert details_collection_without_tag["history_content_type"] == "dataset_collection", details_collection_without_tag
            assert len(details_collection_without_tag["tags"]) == 0, details_collection_without_tag

    @skip_without_tool("cat1")
    def test_run_with_runtime_pja(self):
        workflow = self.workflow_populator.load_workflow(name="test_for_pja_runtime")
        uuid0, uuid1, uuid2 = str(uuid4()), str(uuid4()), str(uuid4())
        workflow["steps"]["0"]["uuid"] = uuid0
        workflow["steps"]["1"]["uuid"] = uuid1
        workflow["steps"]["2"]["uuid"] = uuid2
        workflow_request, history_id = self._setup_workflow_run(workflow, inputs_by='step_index')
        workflow_request["replacement_params"] = dumps(dict(replaceme="was replaced"))

        pja_map = {
            "RenameDatasetActionout_file1": dict(
                action_type="RenameDatasetAction",
                output_name="out_file1",
                action_arguments=dict(newname="foo ${replaceme}"),
            )
        }
        workflow_request["parameters"] = dumps({
            uuid2: {"__POST_JOB_ACTIONS__": pja_map}
        })

        run_workflow_response = self._post("workflows", data=workflow_request)
        self._assert_status_code_is(run_workflow_response, 200)
        content = self.dataset_populator.get_history_dataset_details(history_id, wait=True, assert_ok=True)
        assert content["name"] == "foo was replaced", content["name"]

        # Test for regression of previous behavior where runtime post job actions
        # would be added to the original workflow post job actions.
        workflow_id = workflow_request["workflow_id"]
        downloaded_workflow = self._download_workflow(workflow_id)
        pjas = list(downloaded_workflow["steps"]["2"]["post_job_actions"].values())
        assert len(pjas) == 0, len(pjas)

    @skip_without_tool("cat1")
    def test_run_with_delayed_runtime_pja(self):
        workflow_id = self._upload_yaml_workflow("""
class: GalaxyWorkflow
steps:
  - label: test_input
    type: input
  - label: first_cat
    tool_id: cat1
    state:
      input1:
        $link: test_input
  - label: the_pause
    type: pause
    connect:
      input:
      - first_cat#out_file1
  - label: second_cat
    tool_id: cat1
    state:
      input1:
        $link: the_pause
""")
        downloaded_workflow = self._download_workflow(workflow_id)
        uuid_dict = dict((int(index), step["uuid"]) for index, step in downloaded_workflow["steps"].items())
        with self.dataset_populator.test_history() as history_id:
            hda = self.dataset_populator.new_dataset(history_id, content="1 2 3")
            self.dataset_populator.wait_for_history(history_id)
            inputs = {
                '0': self._ds_entry(hda),
            }
            print(inputs)
            uuid2 = uuid_dict[3]
            workflow_request = {}
            workflow_request["replacement_params"] = dumps(dict(replaceme="was replaced"))
            pja_map = {
                "RenameDatasetActionout_file1": dict(
                    action_type="RenameDatasetAction",
                    output_name="out_file1",
                    action_arguments=dict(newname="foo ${replaceme}"),
                )
            }
            workflow_request["parameters"] = dumps({
                uuid2: {"__POST_JOB_ACTIONS__": pja_map}
            })
            invocation_id = self.__invoke_workflow(history_id, workflow_id, inputs=inputs, request=workflow_request)

            time.sleep(2)
            self.dataset_populator.wait_for_history(history_id)
            self.__review_paused_steps(workflow_id, invocation_id, order_index=2, action=True)

            self.workflow_populator.wait_for_workflow(workflow_id, invocation_id, history_id)
            time.sleep(1)
            content = self.dataset_populator.get_history_dataset_details(history_id)
            assert content["name"] == "foo was replaced", content["name"]

    @skip_without_tool("cat1")
    def test_delete_intermediate_datasets_pja_1(self):
        with self.dataset_populator.test_history() as history_id:
            self._run_jobs("""
class: GalaxyWorkflow
inputs:
  - id: input1
outputs:
  - id: wf_output_1
    source: third_cat#out_file1
steps:
  - tool_id: cat1
    label: first_cat
    state:
      input1:
        $link: input1
  - tool_id: cat1
    label: second_cat
    state:
      input1:
        $link: first_cat#out_file1
  - tool_id: cat1
    label: third_cat
    state:
      input1:
        $link: second_cat#out_file1
    outputs:
      out_file1:
        delete_intermediate_datasets: true
test_data:
  input1: "hello world"
""", history_id=history_id)
            hda1 = self.dataset_populator.get_history_dataset_details(history_id, hid=1)
            hda2 = self.dataset_populator.get_history_dataset_details(history_id, hid=2)
            hda3 = self.dataset_populator.get_history_dataset_details(history_id, hid=3)
            hda4 = self.dataset_populator.get_history_dataset_details(history_id, hid=4)
            assert not hda1["deleted"]
            assert hda2["deleted"]
            # I think hda3 should be deleted, but the inputs to
            # steps with workflow outputs are not deleted.
            # assert hda3["deleted"]
            print(hda3["deleted"])
            assert not hda4["deleted"]

    @skip_without_tool("random_lines1")
    def test_run_replace_params_by_tool(self):
        workflow_request, history_id = self._setup_random_x2_workflow("test_for_replace_tool_params")
        workflow_request["parameters"] = dumps(dict(random_lines1=dict(num_lines=5)))
        run_workflow_response = self._post("workflows", data=workflow_request)
        self._assert_status_code_is(run_workflow_response, 200)
        self.dataset_populator.wait_for_history(history_id, assert_ok=True)
        # Would be 8 and 6 without modification
        self.__assert_lines_hid_line_count_is(history_id, 2, 5)
        self.__assert_lines_hid_line_count_is(history_id, 3, 5)

    @skip_without_tool("random_lines1")
    def test_run_replace_params_by_uuid(self):
        workflow_request, history_id = self._setup_random_x2_workflow("test_for_replace_tool_params")
        workflow_request["parameters"] = dumps({
            "58dffcc9-bcb7-4117-a0e1-61513524b3b1": dict(num_lines=4),
            "58dffcc9-bcb7-4117-a0e1-61513524b3b2": dict(num_lines=3),
        })
        run_workflow_response = self._post("workflows", data=workflow_request)
        self._assert_status_code_is(run_workflow_response, 200)
        self.dataset_populator.wait_for_history(history_id, assert_ok=True)
        # Would be 8 and 6 without modification
        self.__assert_lines_hid_line_count_is(history_id, 2, 4)
        self.__assert_lines_hid_line_count_is(history_id, 3, 3)

    @skip_without_tool("cat1")
    @skip_without_tool("addValue")
    def test_run_batch(self):
        workflow = self.workflow_populator.load_workflow_from_resource("test_workflow_batch")
        workflow_id = self.workflow_populator.create_workflow(workflow)
        with self.dataset_populator.test_history() as history_id:
            hda1 = self.dataset_populator.new_dataset(history_id, content="1 2 3")
            hda2 = self.dataset_populator.new_dataset(history_id, content="4 5 6")
            hda3 = self.dataset_populator.new_dataset(history_id, content="7 8 9")
            hda4 = self.dataset_populator.new_dataset(history_id, content="10 11 12")
            parameters = {
                "0": {"input": {"batch": True, "values": [{"id" : hda1.get("id"), "hid": hda1.get("hid"), "src": "hda"},
                                                          {"id" : hda2.get("id"), "hid": hda2.get("hid"), "src": "hda"},
                                                          {"id" : hda3.get("id"), "hid": hda2.get("hid"), "src": "hda"},
                                                          {"id" : hda4.get("id"), "hid": hda2.get("hid"), "src": "hda"}]}},
                "1": {"input": {"batch": False, "values": [{"id" : hda1.get("id"), "hid": hda1.get("hid"), "src": "hda"}]}, "exp": "2"}}
            workflow_request = {
                "history_id" : history_id,
                "batch"      : True,
                "parameters_normalized": True,
                "parameters" : dumps(parameters),
            }
            invocation_response = self._post("workflows/%s/usage" % workflow_id, data=workflow_request)
            self._assert_status_code_is(invocation_response, 200)
            time.sleep(5)
            self.dataset_populator.wait_for_history(history_id, assert_ok=True)
            r1 = "1 2 3\t1\n1 2 3\t2\n"
            r2 = "4 5 6\t1\n1 2 3\t2\n"
            r3 = "7 8 9\t1\n1 2 3\t2\n"
            r4 = "10 11 12\t1\n1 2 3\t2\n"
            t1 = self.dataset_populator.get_history_dataset_content(history_id, hid=7)
            t2 = self.dataset_populator.get_history_dataset_content(history_id, hid=10)
            t3 = self.dataset_populator.get_history_dataset_content(history_id, hid=13)
            t4 = self.dataset_populator.get_history_dataset_content(history_id, hid=16)
            self.assertEqual(r1, t1)
            self.assertEqual(r2, t2)
            self.assertEqual(r3, t3)
            self.assertEqual(r4, t4)

    @skip_without_tool("validation_default")
    def test_parameter_substitution_sanitization(self):
        substitions = dict(input1="\" ; echo \"moo")
        run_workflow_response, history_id = self._run_validation_workflow_with_substitions(substitions)

        self.dataset_populator.wait_for_history(history_id, assert_ok=True)
        self.assertEqual("__dq__ X echo __dq__moo\n", self.dataset_populator.get_history_dataset_content(history_id, hid=1))

    @skip_without_tool("validation_repeat")
    def test_parameter_substitution_validation_value_errors_0(self):
        with self.dataset_populator.test_history() as history_id:
            workflow_id = self._upload_yaml_workflow("""
class: GalaxyWorkflow
steps:
 - tool_id: validation_repeat
   state:
     r2:
      - text: "abd"
""")
            workflow_request = dict(
                history="hist_id=%s" % history_id,
                parameters=dumps(dict(validation_repeat={"r2_0|text": ""}))
            )
            url = "workflows/%s/invocations" % workflow_id
            invocation_response = self._post(url, data=workflow_request)
            # Take a valid stat and make it invalid, assert workflow won't run.
            self._assert_status_code_is(invocation_response, 400)

    @skip_without_tool("validation_default")
    def test_parameter_substitution_validation_value_errors_1(self):
        substitions = dict(select_param="\" ; echo \"moo")
        run_workflow_response, history_id = self._run_validation_workflow_with_substitions(substitions)

        self._assert_status_code_is(run_workflow_response, 400)

    @skip_without_tool("validation_repeat")
    def test_workflow_import_state_validation_1(self):
        with self.dataset_populator.test_history() as history_id:
            self._run_jobs("""
class: GalaxyWorkflow
steps:
 - tool_id: validation_repeat
   state:
     r2:
     - text: ""
""", history_id=history_id, wait=False, expected_response=400)

    def _run_validation_workflow_with_substitions(self, substitions):
        workflow = self.workflow_populator.load_workflow_from_resource("test_workflow_validation_1")
        uploaded_workflow_id = self.workflow_populator.create_workflow(workflow)
        history_id = self.dataset_populator.new_history()
        workflow_request = dict(
            history="hist_id=%s" % history_id,
            workflow_id=uploaded_workflow_id,
            parameters=dumps(dict(validation_default=substitions))
        )
        run_workflow_response = self._post("workflows", data=workflow_request)
        return run_workflow_response, history_id

    @skip_without_tool("random_lines1")
    def test_run_replace_params_by_steps(self):
        workflow_request, history_id, steps = self._setup_random_x2_workflow_steps("test_for_replace_step_params")
        params = dumps({str(steps[1]["id"]): dict(num_lines=5)})
        workflow_request["parameters"] = params
        run_workflow_response = self._post("workflows", data=workflow_request)
        self._assert_status_code_is(run_workflow_response, 200)
        self.dataset_populator.wait_for_history(history_id, assert_ok=True)
        # Would be 8 and 6 without modification
        self.__assert_lines_hid_line_count_is(history_id, 2, 8)
        self.__assert_lines_hid_line_count_is(history_id, 3, 5)

    @skip_without_tool("random_lines1")
    def test_run_replace_params_nested(self):
        workflow_request, history_id, steps = self._setup_random_x2_workflow_steps("test_for_replace_step_params_nested")
        seed_source = dict(
            seed_source_selector="set_seed",
            seed="moo",
        )
        params = dumps({str(steps[0]["id"]): dict(num_lines=1, seed_source=seed_source),
                        str(steps[1]["id"]): dict(num_lines=1, seed_source=seed_source)})
        workflow_request["parameters"] = params
        run_workflow_response = self._post("workflows", data=workflow_request)
        self._assert_status_code_is(run_workflow_response, 200)
        self.dataset_populator.wait_for_history(history_id, assert_ok=True)
        self.assertEqual("3\n", self.dataset_populator.get_history_dataset_content(history_id))

    def test_pja_import_export(self):
        workflow = self.workflow_populator.load_workflow(name="test_for_pja_import", add_pja=True)
        uploaded_workflow_id = self.workflow_populator.create_workflow(workflow)
        downloaded_workflow = self._download_workflow(uploaded_workflow_id)
        self._assert_has_keys(downloaded_workflow["steps"], "0", "1", "2")
        pjas = list(downloaded_workflow["steps"]["2"]["post_job_actions"].values())
        assert len(pjas) == 1, len(pjas)
        pja = pjas[0]
        self._assert_has_keys(pja, "action_type", "output_name", "action_arguments")

    @skip_without_tool("cat1")
    def test_only_own_invocations_accessible(self):
        workflow_id, usage = self._run_workflow_once_get_invocation("test_usage")
        with self._different_user():
            usage_details_response = self._get("workflows/%s/usage/%s" % (workflow_id, usage["id"]))
            self._assert_status_code_is(usage_details_response, 403)

    @skip_without_tool("cat1")
    def test_invocation_usage(self):
        workflow_id, usage = self._run_workflow_once_get_invocation("test_usage")
        invocation_id = usage["id"]
        usage_details = self._invocation_details(workflow_id, invocation_id)
        # Assert some high-level things about the structure of data returned.
        self._assert_has_keys(usage_details, "inputs", "steps")
        invocation_steps = usage_details["steps"]
        for step in invocation_steps:
            self._assert_has_keys(step, "workflow_step_id", "order_index", "id")
        an_invocation_step = invocation_steps[0]
        step_id = an_invocation_step["id"]
        step_response = self._get("workflows/%s/usage/%s/steps/%s" % (workflow_id, invocation_id, step_id))
        self._assert_status_code_is(step_response, 200)
        self._assert_has_keys(step_response.json(), "id", "order_index")

    @skip_without_tool("cat1")
    def test_invocations_accessible_imported_workflow(self):
        workflow_id = self.workflow_populator.simple_workflow("test_usage", publish=True)
        with self._different_user():
            other_import_response = self.__import_workflow(workflow_id)
            self._assert_status_code_is(other_import_response, 200)
            other_id = other_import_response.json()["id"]
            workflow_request, history_id = self._setup_workflow_run(workflow_id=other_id)
            response = self._get("workflows/%s/usage" % other_id)
            self._assert_status_code_is(response, 200)
            assert len(response.json()) == 0
            run_workflow_response = self._post("workflows", data=workflow_request)
            self._assert_status_code_is(run_workflow_response, 200)
            run_workflow_response = run_workflow_response.json()
            invocation_id = run_workflow_response['id']
            usage_details_response = self._get("workflows/%s/usage/%s" % (other_id, invocation_id))
            self._assert_status_code_is(usage_details_response, 200)

    @skip_without_tool("cat1")
    def test_invocations_accessible_published_workflow(self):
        workflow_id = self.workflow_populator.simple_workflow("test_usage", publish=True)
        with self._different_user():
            workflow_request, history_id = self._setup_workflow_run(workflow_id=workflow_id)
            workflow_request['workflow_id'] = workflow_request.pop('workflow_id')
            response = self._get("workflows/%s/usage" % workflow_id)
            self._assert_status_code_is(response, 200)
            assert len(response.json()) == 0
            run_workflow_response = self._post("workflows", data=workflow_request)
            self._assert_status_code_is(run_workflow_response, 200)
            run_workflow_response = run_workflow_response.json()
            invocation_id = run_workflow_response['id']
            usage_details_response = self._get("workflows/%s/usage/%s" % (workflow_id, invocation_id))
            self._assert_status_code_is(usage_details_response, 200)

    @skip_without_tool("cat1")
    def test_invocations_not_accessible_by_different_user_for_published_workflow(self):
        workflow_id = self.workflow_populator.simple_workflow("test_usage", publish=True)
        workflow_request, history_id = self._setup_workflow_run(workflow_id=workflow_id)
        workflow_request['workflow_id'] = workflow_request.pop('workflow_id')
        response = self._get("workflows/%s/usage" % workflow_id)
        self._assert_status_code_is(response, 200)
        assert len(response.json()) == 0
        run_workflow_response = self._post("workflows", data=workflow_request)
        self._assert_status_code_is(run_workflow_response, 200)
        run_workflow_response = run_workflow_response.json()
        invocation_id = run_workflow_response['id']
        with self._different_user():
            usage_details_response = self._get("workflows/%s/usage/%s" % (workflow_id, invocation_id))
            self._assert_status_code_is(usage_details_response, 403)

    def _invoke_paused_workflow(self, history_id):
            workflow = self.workflow_populator.load_workflow_from_resource("test_workflow_pause")
            workflow_id = self.workflow_populator.create_workflow(workflow)
            hda1 = self.dataset_populator.new_dataset(history_id, content="1 2 3")
            index_map = {
                '0': self._ds_entry(hda1),
            }
            invocation_id = self.__invoke_workflow(
                history_id,
                workflow_id,
                index_map,
            )
            return workflow_id, invocation_id

    def _wait_for_invocation_non_new(self, workflow_id, invocation_id):
        target_state_reached = False
        for i in range(50):
            invocation = self._invocation_details(workflow_id, invocation_id)
            if invocation['state'] != 'new':
                target_state_reached = True
                break

            time.sleep(.25)

        return target_state_reached

    def _assert_invocation_non_terminal(self, workflow_id, invocation_id):
        invocation = self._invocation_details(workflow_id, invocation_id)
        assert invocation['state'] in ['ready', 'new'], invocation

    def _wait_for_invocation_state(self, workflow_id, invocation_id, target_state):
        target_state_reached = False
        for i in range(25):
            invocation = self._invocation_details(workflow_id, invocation_id)
            if invocation['state'] == target_state:
                target_state_reached = True
                break

            time.sleep(.5)

        return target_state_reached

    def _update_workflow(self, workflow_id, workflow_object):
        data = dict(
            workflow=workflow_object
        )
        raw_url = 'workflows/%s' % workflow_id
        url = self._api_url(raw_url, use_key=True)
        put_response = put(url, data=dumps(data))
        return put_response

    def _invocation_step_details(self, workflow_id, invocation_id, step_id):
        invocation_step_response = self._get("workflows/%s/usage/%s/steps/%s" % (workflow_id, invocation_id, step_id))
        self._assert_status_code_is(invocation_step_response, 200)
        invocation_step_details = invocation_step_response.json()
        return invocation_step_details

    def _execute_invocation_step_action(self, workflow_id, invocation_id, step_id, action):
        raw_url = "workflows/%s/usage/%s/steps/%s" % (workflow_id, invocation_id, step_id)
        url = self._api_url(raw_url, use_key=True)
        payload = dumps(dict(action=action))
        action_response = put(url, data=payload)
        self._assert_status_code_is(action_response, 200)
        invocation_step_details = action_response.json()
        return invocation_step_details

    def _run_workflow_once_get_invocation(self, name):
        workflow = self.workflow_populator.load_workflow(name=name)
        workflow_request, history_id = self._setup_workflow_run(workflow)
        workflow_id = workflow_request["workflow_id"]
        response = self._get("workflows/%s/usage" % workflow_id)
        self._assert_status_code_is(response, 200)
        assert len(response.json()) == 0
        run_workflow_response = self._post("workflows", data=workflow_request)
        self._assert_status_code_is(run_workflow_response, 200)

        response = self._get("workflows/%s/usage" % workflow_id)
        self._assert_status_code_is(response, 200)
        usages = response.json()
        assert len(usages) == 1
        return workflow_id, usages[0]

    def _setup_random_x2_workflow_steps(self, name):
        workflow_request, history_id = self._setup_random_x2_workflow("test_for_replace_step_params")
        random_line_steps = self._random_lines_steps(workflow_request)
        return workflow_request, history_id, random_line_steps

    def _random_lines_steps(self, workflow_request):
        workflow_summary_response = self._get("workflows/%s" % workflow_request["workflow_id"])
        self._assert_status_code_is(workflow_summary_response, 200)
        steps = workflow_summary_response.json()["steps"]
        return sorted((step for step in steps.values() if step["tool_id"] == "random_lines1"), key=lambda step: step["id"])

    def _setup_random_x2_workflow(self, name):
        workflow = self.workflow_populator.load_random_x2_workflow(name)
        uploaded_workflow_id = self.workflow_populator.create_workflow(workflow)
        workflow_inputs = self._workflow_inputs(uploaded_workflow_id)
        key = next(iter(workflow_inputs.keys()))
        history_id = self.dataset_populator.new_history()
        ten_lines = "\n".join(str(_) for _ in range(10))
        hda1 = self.dataset_populator.new_dataset(history_id, content=ten_lines)
        workflow_request = dict(
            history="hist_id=%s" % history_id,
            workflow_id=uploaded_workflow_id,
            ds_map=dumps({
                key: self._ds_entry(hda1),
            }),
        )
        return workflow_request, history_id

    def __review_paused_steps(self, uploaded_workflow_id, invocation_id, order_index, action=True):
        invocation = self._invocation_details(uploaded_workflow_id, invocation_id)
        invocation_steps = invocation["steps"]
        pause_steps = [s for s in invocation_steps if s['order_index'] == order_index]
        for pause_step in pause_steps:
            pause_step_id = pause_step['id']

            self._execute_invocation_step_action(uploaded_workflow_id, invocation_id, pause_step_id, action=action)

    def __assert_lines_hid_line_count_is(self, history, hid, lines):
        contents_url = "histories/%s/contents" % history
        history_contents = self.__history_contents(history)
        hda_summary = next(hc for hc in history_contents if hc["hid"] == hid)
        hda_info_response = self._get("%s/%s" % (contents_url, hda_summary["id"]))
        self._assert_status_code_is(hda_info_response, 200)
        self.assertEqual(hda_info_response.json()["metadata_data_lines"], lines)

    def __history_contents(self, history_id):
        contents_url = "histories/%s/contents" % history_id
        history_contents_response = self._get(contents_url)
        self._assert_status_code_is(history_contents_response, 200)
        return history_contents_response.json()

    def __invoke_workflow(self, *args, **kwds):
        return self.workflow_populator.invoke_workflow(*args, **kwds)

    def __import_workflow(self, workflow_id, deprecated_route=False):
        if deprecated_route:
            route = "workflows/import"
            import_data = dict(
                workflow_id=workflow_id,
            )
        else:
            route = "workflows"
            import_data = dict(
                shared_workflow_id=workflow_id,
            )
        return self._post(route, import_data)

    def _download_workflow(self, workflow_id, style=None):
        params = {}
        if style:
            params = {"style": style}
        download_response = self._get("workflows/%s/download" % workflow_id, params)
        self._assert_status_code_is(download_response, 200)
        downloaded_workflow = download_response.json()
        return downloaded_workflow

    def _show_workflow(self, workflow_id):
        show_response = self._get("workflows/%s" % workflow_id)
        self._assert_status_code_is(show_response, 200)
        return show_response.json()

    def _assert_looks_like_instance_workflow_representation(self, workflow):
        self._assert_has_keys(
            workflow,
            'url',
            'owner',
            'inputs',
            'annotation',
            'steps'
        )
        for step in workflow["steps"].values():
            self._assert_has_keys(
                step,
                'id',
                'type',
                'tool_id',
                'tool_version',
                'annotation',
                'tool_inputs',
                'input_steps',
            )


RunJobsSummary = namedtuple('RunJobsSummary', ['history_id', 'workflow_id', 'invocation_id', 'inputs', 'jobs', 'invocation', 'workflow_request'])<|MERGE_RESOLUTION|>--- conflicted
+++ resolved
@@ -1016,16 +1016,10 @@
             elements0 = elements[0]
             assert elements0["element_identifier"] == "el1"
 
-<<<<<<< HEAD
-    def test_worklfow_input_mapping(self):
-        with self.dataset_populator.test_history() as history_id:
-            summary = self._run_jobs("""
-=======
     @skip_without_tool("cat")
     def test_workflow_input_mapping(self):
-        history_id = self.dataset_populator.new_history()
-        summary = self._run_jobs("""
->>>>>>> ec83035c
+        with self.dataset_populator.test_history() as history_id:
+            summary = self._run_jobs("""
 class: GalaxyWorkflow
 inputs:
   - id: input1
@@ -2244,23 +2238,13 @@
         type: File
 """, history_id=history_id)
 
-<<<<<<< HEAD
             content = self.dataset_populator.get_history_dataset_details(history_id, hid=4, wait=True, assert_ok=True)
             assert content["history_content_type"] == "dataset"
-            assert content["visible"] is False
+            assert not content["visible"]
 
             content = self.dataset_populator.get_history_collection_details(history_id, hid=3, wait=True, assert_ok=True)
             assert content["history_content_type"] == "dataset_collection", content
-            assert content["visible"] is False
-=======
-        content = self.dataset_populator.get_history_dataset_details(history_id, hid=4, wait=True, assert_ok=True)
-        assert content["history_content_type"] == "dataset"
-        assert not content["visible"]
-
-        content = self.dataset_populator.get_history_collection_details(history_id, hid=3, wait=True, assert_ok=True)
-        assert content["history_content_type"] == "dataset_collection", content
-        assert not content["visible"]
->>>>>>> ec83035c
+            assert not content["visible"]
 
     @skip_without_tool("collection_creates_pair")
     def test_run_add_tag_on_collection_output(self):
