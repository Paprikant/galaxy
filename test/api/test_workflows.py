--- conflicted
+++ resolved
@@ -31,8 +31,6 @@
 from galaxy.tools.verify.test_data import TestDataResolver
 
 
-<<<<<<< HEAD
-=======
 SIMPLE_NESTED_WORKFLOW_YAML = """
 class: GalaxyWorkflow
 inputs:
@@ -118,7 +116,6 @@
 """
 
 
->>>>>>> 6d9df51f
 class BaseWorkflowsApiTestCase(api.ApiTestCase):
     # TODO: Find a new file for this class.
 
