--- conflicted
+++ resolved
@@ -306,35 +306,20 @@
 
     @skip_without_tool("job_properties")
     def test_exit_code_127(self):
-<<<<<<< HEAD
-        inputs = {"failbool": True}
-=======
         inputs = {
-            'failbool': True,
-            'sleepsecs': 20,
+            "failbool": True,
+            "sleepsecs": 20,
         }
->>>>>>> 5b85b659
         running_response = self.dataset_populator.run_tool_raw(
             "job_properties",
             inputs,
             self.history_id,
         )
-<<<<<<< HEAD
-        result = self.dataset_populator.wait_for_tool_run(
-            run_response=running_response, history_id=self.history_id, assert_ok=False
-        ).json()
-        details = self.dataset_populator.get_job_details(result["jobs"][0]["id"], full=True).json()
-
-        assert details["state"] == "error", details
-        assert details["stdout"].strip() == "The bool is not true", details
-        assert details["stderr"].strip() == "The bool is very not true", details
-        assert details["exit_code"] == 127, details
-=======
         time.sleep(10)
         # check that logs are also available in job logs
         app = self._app
         sa_session = app.model.context.current
-        job = sa_session.query(app.model.Job).get(app.security.decode_id(running_response.json()['jobs'][0]['id']))
+        job = sa_session.query(app.model.Job).get(app.security.decode_id(running_response.json()["jobs"][0]["id"]))
         external_id = job.job_runner_external_id
         output = unicodify(subprocess.check_output(["kubectl", "logs", "-l" f"job-name={external_id}"]))
         EXPECTED_STDOUT = "The bool is not true"
@@ -342,13 +327,14 @@
         assert EXPECTED_STDOUT in output
         assert EXPECTED_STDERR in output
         # Wait for job to finish, then fetch details via Galaxy API
-        result = self.dataset_populator.wait_for_tool_run(run_response=running_response, history_id=self.history_id, assert_ok=False).json()
-        details = self.dataset_populator.get_job_details(result['jobs'][0]['id'], full=True).json()
-        assert details['state'] == 'error', details
-        assert details['stdout'].strip() == EXPECTED_STDOUT, details
-        assert details['stderr'].strip() == EXPECTED_STDERR, details
-        assert details['exit_code'] == 127, details
->>>>>>> 5b85b659
+        result = self.dataset_populator.wait_for_tool_run(
+            run_response=running_response, history_id=self.history_id, assert_ok=False
+        ).json()
+        details = self.dataset_populator.get_job_details(result["jobs"][0]["id"], full=True).json()
+        assert details["state"] == "error", details
+        assert details["stdout"].strip() == EXPECTED_STDOUT, details
+        assert details["stderr"].strip() == EXPECTED_STDERR, details
+        assert details["exit_code"] == 127, details
 
     @skip_without_tool("Count1")
     def test_python_dep(self):
