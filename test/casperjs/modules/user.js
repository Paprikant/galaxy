// =================================================================== module object, exports
/** User object constructor.
 *  @param {SpaceGhost} spaceghost a spaceghost instance
 */
var User = function User( spaceghost ){
    //??: circ ref?
    this.spaceghost = spaceghost;
};
exports.User = User;

/** Creates a new user module object.
 *  @exported
 */
exports.create = function createUser( spaceghost ){
    return new User( spaceghost );
};

User.prototype.toString = function toString(){
    return this.spaceghost + '.User';
};


// =================================================================== INTERNAL
var require = patchRequire( require ),
    xpath = require( 'casper' ).selectXPath;

/** Tests registering a new user on the Galaxy instance by submitting the registration form.
 *      NOTE: this version does NOT throw an error on a bad registration.
 *      It is meant for testing the registration functionality and, therefore, is marked as private.
 *      Other tests should use registerUser
 *  @param {String} email       the users email address
 *  @param {String} password    the users password
 *  @param {String} username    the users ...username! (optional: will use 1st part of email)
 *  @param {String} confirm     password confirmation (optional: defaults to password)
 */
User.prototype._submitRegistration = function _submitRegistration( email, password, username, confirm ){
    var spaceghost = this.spaceghost,
        userInfo = {
            email   : email,
            password: password,
            // default username to first part of email
            username:( !username && email.match( /^\w*/ ) )?( email.match( /^\w*/ )[0] ):( username ),
            // default confirm: duplicate of password
            confirm : ( confirm !== undefined )?( confirm ):( password )
        };

    spaceghost.openHomePage( function(){
        this.click( xpath( spaceghost.data.selectors.masthead.user ) )
        this.clickLabel( spaceghost.data.labels.masthead.userMenu.register );

        this.waitForNavigation( 'user/create', function beforeRegister(){
            this.withMainPanel( function mainBeforeRegister(){
                spaceghost.debug( '(' + spaceghost.getCurrentUrl() + ') registering user:\n' +
                    spaceghost.jsonStr( userInfo ) );
                this.fill( spaceghost.data.selectors.registrationPage.form, userInfo, false );
                // need manual submit (not a normal html form)
                this.click( xpath( spaceghost.data.selectors.registrationPage.submit_xpath ) );
            });
            this.waitForNavigation( 'user/create', function afterRegister(){
            //    this.withMainPanel( function mainAfterRegister(){
            //        var messageInfo = spaceghost.getElementInfo( spaceghost.data.selectors.messages.all );
            //        spaceghost.debug( 'post registration message:\n' + spaceghost.jsonStr( messageInfo ) );
            //    });
            });
        });

    });
};

/** Tests logging in a user on the Galaxy instance by submitting the login form.
 *      NOTE: this version does NOT throw an error on a bad login.
 *      It is meant for testing the login functionality and, therefore, is marked as private.
 *      Other tests should use login
 *  @param {String} email       the users email address
 *  @param {String} password    the users password
 */
User.prototype._submitLogin = function _submitLogin( email, password ){
    var spaceghost = this.spaceghost,
        loginInfo = {
        //NOTE: keys are used as name selectors in the fill fn - must match the names of the inputs
            login: email,
            password: password
        };

    spaceghost.openHomePage( function(){
        this.click( xpath( spaceghost.data.selectors.masthead.user ) )
        this.clickLabel( spaceghost.data.labels.masthead.userMenu.login );

        this.waitForNavigation( 'user/login', function beforeLogin(){
            this.withMainPanel( function mainBeforeLogin(){
                spaceghost.debug( '(' + spaceghost.getCurrentUrl() + ') logging in user:\n' +
                    spaceghost.jsonStr( loginInfo ) );
                spaceghost.fill( spaceghost.data.selectors.loginPage.form, loginInfo, false );
                spaceghost.click( xpath( spaceghost.data.selectors.loginPage.submit_xpath ) );
            });
        });

        this.waitForNavigation( 'user/login', function afterLogin(){
            //this.withMainPanel( function mainAfterLogin(){
            //    var messageInfo = spaceghost.getElementInfo( spaceghost.data.selectors.messages.all );
            //    spaceghost.debug( 'post login message:\n' + spaceghost.jsonStr( messageInfo ) );
            //});
        });
    });
};


// =================================================================== API (external)
/** Register a new user on the Galaxy instance.
 *  @param {String} email       the users email address
 *  @param {String} password    the users password
 *  @param {String} username    the users ...username! (optional: will use 1st part of email)
 *  @returns {SpaceGhost} the spaceghost instance (for chaining)
 */
User.prototype.registerUser = function registerUser( email, password, username ){
    //TODO: callback
    var spaceghost = this.spaceghost;
    this._submitRegistration( email, password, username );
    spaceghost.withMainPanel( function mainAfterRegister(){
        var errorMessage = this.elementInfoOrNull( spaceghost.data.selectors.messages.error );
        if( errorMessage ){
            this.warning( 'Registration failed: ' + errorMessage.text );
            throw new spaceghost.GalaxyError( 'RegistrationError: ' + errorMessage.text );
        }

        var messageInfo = this.elementInfoOrNull( spaceghost.data.selectors.messages.done );
        this.debug( 'post registration message:\n' + messageInfo.text );

        this.clickLabel( 'Return to the home page.' );
        this.waitForNavigation( '' );
    });
    return spaceghost;
};

/** Logs in a user. Throws error on bad log in.
 *  @param {String} email       the users email address
 *  @param {String} password    the users password
 *  @returns {SpaceGhost} the spaceghost instance (for chaining)
 */
User.prototype.login = function login( email, password ){
    var spaceghost = this.spaceghost;
    spaceghost.debug( '(' + spaceghost.getCurrentUrl() + ') attempting login with ' + email + ' using password ' + password );

    this._submitLogin( email, password );
    //spaceghost.withMainPanel( function mainAfterLogin(){
    //    if( spaceghost.getCurrentUrl().search( spaceghost.data.selectors.loginPage.url_regex ) !== -1 ){
    //        var messageInfo = spaceghost.getElementInfo( spaceghost.data.selectors.messages.all );
    //        if( messageInfo && messageInfo.attributes[ 'class' ] === 'errormessage' ){
    //            this.warning( 'Login failed: ' + messageInfo.text );
    //            throw new spaceghost.GalaxyError( 'LoginError: ' + messageInfo.text );
    //        }
    //    }
    //});
    this.spaceghost.then( function checkLogin(){
        if( spaceghost.user.loggedInAs() !== email ){
            throw new spaceghost.GalaxyError( 'LoginError' );
        } else {
            spaceghost.info( 'logged in as ' + email );
        }
    });
    return spaceghost;
};

/** Fetch the email of the currently logged in user (or '' if not logged in)
 *  @returns {String} email of currently logged in user or '' if no one logged in
 */
User.prototype.loggedInAs = function loggedInAs(){
    var currUser = this.spaceghost.api.users.show( 'current' );
    //this.spaceghost.debug( this.spaceghost.jsonStr( currUser ) );
    return currUser.email || '';
//TODO: due to late rendering of masthead this is no longer reliable - need a wait for in the main page
    //return this.spaceghost.jumpToTop( function(){
    //    var userEmail = '';
    //    try {
    //        var emailSelector = xpath( this.data.selectors.masthead.userMenu.userEmail_xpath ),
    //            loggedInInfo = this.elementInfoOrNull( emailSelector );
    //        this.debug( '\n\n' + this.jsonStr( loggedInInfo ) + '\n' );
    //        if( loggedInInfo !== null ){
    //            userEmail = loggedInInfo.text.replace( 'Logged in as ', '' );
    //        }
    //    } catch( err ){
    //        this.warn( err );
    //    }
    //    return userEmail;
    //});
};

/** Log out the current user
 *  @returns {SpaceGhost} the spaceghost instance (for chaining)
 */
User.prototype.logout = function logout(){
    var spaceghost = this.spaceghost;
    this.spaceghost.openHomePage( function(){
        if( spaceghost.user.loggedInAs() ){
            this.click( xpath( spaceghost.data.selectors.masthead.user ) )
<<<<<<< HEAD
=======
            //spaceghost.clickLabel( spaceghost.data.labels.masthead.menus.user );
>>>>>>> 24cb97cd
            spaceghost.clickLabel( spaceghost.data.labels.masthead.userMenu.logout );
            spaceghost.waitForNavigation( 'user/logout', function _toLogoutPage() {
                spaceghost.clickLabel( 'go to the home page' );
                spaceghost.waitForNavigation( '' );
            });
        }
    });
    return spaceghost;
};

/** Attempts to login a user - if that raises an error (LoginError), register the user
 *  @param {String} email       the users email address
 *  @param {String} password    the users password
 *  @param {String} username    the users ...username! (optional: will use 1st part of email)
 *  @returns {SpaceGhost} the spaceghost instance (for chaining)
 */
User.prototype.loginOrRegisterUser = function loginOrRegisterUser( email, password, username ){
    var spaceghost = this.spaceghost;
    // attempt a login, if that fails - register
    spaceghost.tryStepsCatch( function tryToLogin(){
        spaceghost.openHomePage().user.login( email, password );

    }, function failedLoginRegister(){
        spaceghost.openHomePage().user.registerUser( email, password, username );
    });
    return spaceghost;
};

// ------------------------------------------------------------------- Admin
/** Gets the admin user data from spaceghost if set and checks the galaxy.ini file for the email.
 *  @returns {Object|null} the admin data object (email, pasword, username)
 *      or null if no admin is set in both the galaxy.ini and spaceghost.
 */
User.prototype.getAdminData = function getAdminData(){
    //TODO: this might be better inside sg
    // check for the setting in sg and the galaxy.ini file
    var adminData = this.spaceghost.options.adminUser,
        iniAdminEmails = this.spaceghost.getUniverseSetting( 'admin_users' );
    iniAdminEmails = ( iniAdminEmails )?
        ( iniAdminEmails.split( ',' ).map( function( email ) { return email.trim(); } ) ):( null );

    //TODO: seems like we only need the wsgi setting - that's the only thing we can't change
    if( adminData ){
        if( iniAdminEmails.indexOf( adminData.email ) !== -1 ){ return adminData; }

    // if not set in options, but there are entries in the ini and a default admin pass:
    //  return the first email with the default pass
    //  Hopefully this is no less secure than the user/pwd in twilltestcase
    } else if( iniAdminEmails.length && this.spaceghost.options.adminPassword ){
        return { email: iniAdminEmails[0], password: this.spaceghost.options.adminPassword };
    }

    return null;
};

/** Logs in the admin user (if available) as the current user.
 *      Note: logs out any other current users.
 *  @throws {GalaxyError} err   if specified user is not admin or no admin found
 *  @returns {SpaceGhost} the spaceghost instance (for chaining)
 */
User.prototype.loginAdmin = function loginAdmin(){
    this.spaceghost.then( function(){
        var adminData = this.user.getAdminData();
        if( !adminData ){
            throw new this.GalaxyError( 'No admin users found' );
        }
        this.info( 'logging in administrator' );
        return this.user.loginOrRegisterUser( adminData.email, adminData.password );
    });
};

/** Is the currently logged in user an admin?
 *  @returns {Boolean} true if the currently logged in user is admin, false if not.
 */
User.prototype.userIsAdmin = function userIsAdmin(){
    // simple test of whether the Admin tab is displayed in the masthead
    return this.spaceghost.jumpToTop( function(){
        if( this.visible( this.data.selectors.masthead.adminLink ) ){
            return true;
        }
        return false;
    });
};


// ------------------------------------------------------------------- Utility
/** Gets a psuedo-random (unique?) email based on the time stamp.
 *      Helpful for testing registration.
 *  @param {String} username    email user (defaults to 'test')
 *  @param {String} domain      email domain (defaults to 'test.test')
 *  @returns {String}           new email as string
 */
User.prototype.getRandomEmail = function getRandomEmail( username, domain ){
    username = username || 'test';
    domain = domain || 'test.test';
    var number = Math.ceil( Math.random() * 10000000000000 );
    // doesn't work so well when creating two users at once
    //var number = Date.now();
    return username + number + '@' + domain;
};
<|MERGE_RESOLUTION|>--- conflicted
+++ resolved
@@ -193,10 +193,6 @@
     this.spaceghost.openHomePage( function(){
         if( spaceghost.user.loggedInAs() ){
             this.click( xpath( spaceghost.data.selectors.masthead.user ) )
-<<<<<<< HEAD
-=======
-            //spaceghost.clickLabel( spaceghost.data.labels.masthead.menus.user );
->>>>>>> 24cb97cd
             spaceghost.clickLabel( spaceghost.data.labels.masthead.userMenu.logout );
             spaceghost.waitForNavigation( 'user/logout', function _toLogoutPage() {
                 spaceghost.clickLabel( 'go to the home page' );
