--- conflicted
+++ resolved
@@ -15,13 +15,8 @@
 import galaxy.model.tool_shed_install as galaxy_model
 import galaxy.util
 import galaxy.webapps.tool_shed.util.hgweb_config
-<<<<<<< HEAD
-from base.tool_shed_util import repository_installation_timeout
-from functional.twilltestcase import TwillTestCase
-=======
 from base.tool_shed_util import repository_installation_timeout  # noqa: I100
 from functional.twilltestcase import TwillTestCase  # noqa: I100
->>>>>>> 2f2acb98
 from galaxy.web import security
 from tool_shed.util import hg_util, xml_util
 from tool_shed.util.encoding_util import tool_shed_encode
@@ -1096,17 +1091,9 @@
         self.check_for_strings(strings_displayed, strings_not_displayed)
 
     def reactivate_repository(self, installed_repository):
-<<<<<<< HEAD
-        params = dict(operation='activate or reinstall', id=self.security.encode_id(installed_repository.id))
-        url = '/admin_toolshed/browse_repositories'
-        self.visit_galaxy_url(url, params)
-        strings_displayed = [installed_repository.name, 'repository has been activated']
-        self.check_for_strings(strings_displayed, [])
-=======
         params = dict(id=self.security.encode_id(installed_repository.id))
         url = '/admin_toolshed/restore_repository'
         self.visit_galaxy_url(url, params)
->>>>>>> 2f2acb98
 
     def reinstall_repository(self,
                              installed_repository,
@@ -1170,15 +1157,6 @@
         self.visit_url(url)
         self.check_for_strings(['All repository metadata has been reset.'])
 
-<<<<<<< HEAD
-    def repair_installed_repository(self, repository):
-        repository_id = self.security.encode_id(repository.id)
-        url = '/admin_toolshed/repair_repository?id=%s' % repository_id
-        self.visit_galaxy_url(url)
-        self.submit_form('repair_repository', 'repair_repository_button')
-
-=======
->>>>>>> 2f2acb98
     def review_repository(self, repository, review_contents_dict, user=None, changeset_revision=None):
         strings_displayed = []
         strings_not_displayed = []
