#!/usr/bin/env python
"""
Read a table dump in the UCSC gene table format and print a tab separated
list of intervals corresponding to requested features of each gene.

usage: ucsc_gene_table_to_intervals.py [options]

options:
  -h, --help                  show this help message and exit
  -rREGION, --region=REGION
                              Limit to region: one of coding, utr3, utr5, codon, intron, transcribed [default]
  -e, --exons                 Only print intervals overlapping an exon
  -i, --input=inputfile       input file
  -o, --output=outputfile     output file
"""
from __future__ import print_function

import optparse
import sys

<<<<<<< HEAD
assert sys.version_info[:2] >= (2, 4)
=======
assert sys.version_info[:2] >= (2, 6)
>>>>>>> 2f2acb98


def main():
    parser = optparse.OptionParser(usage="%prog [options] ")
    parser.add_option("-r", "--region", dest="region", default="transcribed",
                      help="Limit to region: one of coding, utr3, utr5, transcribed [default]")
    parser.add_option("-e", "--exons", action="store_true", dest="exons",
                      help="Only print intervals overlapping an exon")
    parser.add_option("-s", "--strand", action="store_true", dest="strand",
                      help="Print strand after interval")
    parser.add_option("-i", "--input", dest="input", default=None,
                      help="Input file")
    parser.add_option("-o", "--output", dest="output", default=None,
                      help="Output file")
    options, args = parser.parse_args()
    assert options.region in ('coding', 'utr3', 'utr5', 'transcribed', 'intron', 'codon'), "Invalid region argument"

    try:
        out_file = open(options.output, "w")
    except:
        print("Bad output file.", file=sys.stderr)
        sys.exit(0)

    try:
        in_file = open(options.input)
    except:
        print("Bad input file.", file=sys.stderr)
        sys.exit(0)

    print("Region:", options.region + ";")

    # Read table and handle each gene
    for line in in_file:
        try:
            if line[0:1] == "#":
                continue
            # Parse fields from gene tabls
            fields = line.split('\t')
            chrom = fields[0]
            tx_start = int(fields[1])
            tx_end = int(fields[2])
            name = fields[3]
            strand = fields[5].replace(" ", "_")
            cds_start = int(fields[6])
            cds_end = int(fields[7])

            # Determine the subset of the transcribed region we are interested in
            if options.region == 'utr3':
                if strand == '-':
                    region_start, region_end = tx_start, cds_start
                else:
                    region_start, region_end = cds_end, tx_end
            elif options.region == 'utr5':
                if strand == '-':
                    region_start, region_end = cds_end, tx_end
                else:
                    region_start, region_end = tx_start, cds_start
            elif options.region == 'coding' or options.region == 'codon':
                region_start, region_end = cds_start, cds_end
            else:
                region_start, region_end = tx_start, tx_end

            # If only interested in exons, print the portion of each exon overlapping
            # the region of interest, otherwise print the span of the region
        # options.exons is always TRUE
            if options.exons:
                exon_starts = [int(_) + tx_start for _ in fields[11].rstrip(',\n').split(',')]
                exon_ends = [int(_) for _ in fields[10].rstrip(',\n').split(',')]
                exon_ends = [x + y for x, y in zip(exon_starts, exon_ends)]

        # for Intron regions:
            if options.region == 'intron':
                i = 0
                while i < len(exon_starts) - 1:
                    intron_starts = exon_ends[i]
                    intron_ends = exon_starts[i + 1]
                    if strand:
                        print_tab_sep(out_file, chrom, intron_starts, intron_ends, name, "0", strand)
                    else:
                        print_tab_sep(out_file, chrom, intron_starts, intron_ends)
                    i += 1
        # for non-intron regions:
            else:
                for start, end in zip(exon_starts, exon_ends):
                    start = max(start, region_start)
                    end = min(end, region_end)
                    if start < end:
                        if options.region == 'codon':
                            start += (3 - ((start - region_start) % 3)) % 3
                            c_start = start
                            while c_start + 3 <= end:
                                if strand:
                                    print_tab_sep(out_file, chrom, c_start, c_start + 3, name, "0", strand)
                                else:
                                    print_tab_sep(out_file, chrom, c_start, c_start + 3)
                                c_start += 3
                        else:
                            if strand:
                                print_tab_sep(out_file, chrom, start, end, name, "0", strand)
                            else:
                                print_tab_sep(out_file, chrom, start, end)
        except:
            continue


def print_tab_sep(out_file, *args):
    """Print items in `l` to stdout separated by tabs"""
    print('\t'.join(str(f) for f in args), file=out_file)


if __name__ == "__main__":
    main()<|MERGE_RESOLUTION|>--- conflicted
+++ resolved
@@ -18,11 +18,7 @@
 import optparse
 import sys
 
-<<<<<<< HEAD
-assert sys.version_info[:2] >= (2, 4)
-=======
 assert sys.version_info[:2] >= (2, 6)
->>>>>>> 2f2acb98
 
 
 def main():
