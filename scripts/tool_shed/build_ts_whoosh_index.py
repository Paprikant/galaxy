--- conflicted
+++ resolved
@@ -25,11 +25,7 @@
 
 sys.path.insert(1, os.path.abspath(os.path.join(os.path.dirname(__file__), os.pardir, os.pardir, 'lib')))
 
-<<<<<<< HEAD
-import tool_shed.webapp.model.mapping
-=======
-import galaxy.webapps.tool_shed.model.mapping as ts_mapping
->>>>>>> 1667be8a
+import tool_shed.webapp.model.mapping as ts_mapping
 from galaxy.tool_util.loader_directory import load_tool_elements_from_path
 from galaxy.util import (
     directory_hash_id,
@@ -37,19 +33,17 @@
     pretty_print_time_interval,
     unicodify
 )
-<<<<<<< HEAD
-from tool_shed.webapp import config, model
+from galaxy.util.script import (
+    app_properties_from_args,
+    populate_config_args
+)
+from tool_shed.webapp import (
+    config as ts_config,
+    model as ts_model
+)
 from tool_shed.webapp.search.repo_search import schema as repo_schema
 from tool_shed.webapp.search.tool_search import schema as tool_schema
 from tool_shed.webapp.util.hgweb_config import HgWebConfigManager
-=======
-from galaxy.util.script import app_properties_from_args, populate_config_args
-from galaxy.webapps.tool_shed import config as ts_config
-from galaxy.webapps.tool_shed import model as ts_model
-from galaxy.webapps.tool_shed.search.repo_search import schema as repo_schema
-from galaxy.webapps.tool_shed.search.tool_search import schema as tool_schema
-from galaxy.webapps.tool_shed.util.hgweb_config import HgWebConfigManager
->>>>>>> 1667be8a
 
 if sys.version_info > (3,):
     long = int
@@ -251,24 +245,9 @@
     return tools_in_dir
 
 
-<<<<<<< HEAD
-def get_sa_session_and_needed_config_settings(path_to_tool_shed_config):
-    conf_parser = configparser.ConfigParser({'here': os.getcwd()})
-    conf_parser.read(path_to_tool_shed_config)
-    kwds = dict()
-    for key, value in conf_parser.items("app:main"):
-        kwds[key] = value
-    config_settings = config.Configuration(**kwds)
-    db_con = config_settings.database_connection
-    if not db_con:
-        db_con = "sqlite:///%s?isolation_level=IMMEDIATE" % config_settings.database
-    model = tool_shed.webapp.model.mapping.init(config_settings.file_path, db_con, engine_options={}, create_tables=False)
-    return model.context.current, config_settings
-=======
 def main():
     args = parse_arguments()
     build_index(**vars(args))
->>>>>>> 1667be8a
 
 
 if __name__ == "__main__":
