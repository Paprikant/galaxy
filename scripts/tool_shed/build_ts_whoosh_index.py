"""
Build indexes for searching the Tool Shed.
Run this script from the root folder, example:

$ python scripts/tool_shed/build_ts_whoosh_index.py -c config/tool_shed.ini

Make sure you adjusted your config to:
 * turn on searching via toolshed_search_on
 * specify whoosh_index_dir where the indexes will be placed

This script expects the Tool Shed's runtime virtualenv to be active.
"""
<<<<<<< HEAD
import ConfigParser
=======
from __future__ import print_function

>>>>>>> 2f2acb98
import logging
import os
import sys
from optparse import OptionParser

from six.moves import configparser
from whoosh.fields import Schema, STORED, TEXT
from whoosh.filedb.filestore import FileStorage

sys.path.insert(1, os.path.abspath(os.path.join(os.path.dirname(__file__), os.pardir, os.pardir, 'lib')))

logging.basicConfig(level='DEBUG')

import galaxy.webapps.tool_shed.model.mapping
from galaxy.tools.loader_directory import load_tool_elements_from_path
from galaxy.util import (
    directory_hash_id,
    pretty_print_time_interval,
    unicodify
)
from galaxy.webapps.tool_shed import config, model

if sys.version_info > (3,):
    long = int

logging.basicConfig(level='DEBUG')

repo_schema = Schema(
    id=STORED,
    name=TEXT(stored=True),
    description=TEXT(stored=True),
    long_description=TEXT(stored=True),
    homepage_url=TEXT(stored=True),
    remote_repository_url=TEXT(stored=True),
    repo_owner_username=TEXT(stored=True),
    times_downloaded=STORED,
    approved=STORED,
    last_updated=STORED,
    full_last_updated=STORED)

tool_schema = Schema(
    name=TEXT(stored=True),
    description=TEXT(stored=True),
    owner=TEXT(stored=True),
    id=TEXT(stored=True),
    help=TEXT(stored=True),
    version=TEXT(stored=True),
    repo_name=TEXT(stored=True),
    repo_owner_username=TEXT(stored=True),
    repo_id=STORED)


def build_index(sa_session, whoosh_index_dir, path_to_repositories):
    """
    Build the search indexes. One for repositories and another for tools within.
    """
    #  Rare race condition exists here and below
    if not os.path.exists(whoosh_index_dir):
        os.makedirs(whoosh_index_dir)
    tool_index_dir = os.path.join(whoosh_index_dir, 'tools')
    if not os.path.exists(tool_index_dir):
        os.makedirs(tool_index_dir)

    repo_index_storage = FileStorage(whoosh_index_dir)
    tool_index_storage = FileStorage(tool_index_dir)

    repo_index = repo_index_storage.create_index(repo_schema)
    tool_index = tool_index_storage.create_index(tool_schema)

    repo_index_writer = repo_index.writer()
    tool_index_writer = tool_index.writer()

<<<<<<< HEAD
    def to_unicode(a_basestr):
        if type(a_basestr) is str:
            return unicode(a_basestr, 'utf-8')
        else:
            return a_basestr

=======
>>>>>>> 2f2acb98
    repos_indexed = 0
    tools_indexed = 0

    for repo in get_repos(sa_session, path_to_repositories):

        repo_index_writer.add_document(id=repo.get('id'),
<<<<<<< HEAD
                             name=to_unicode(repo.get('name')),
                             description=to_unicode(repo.get('description')),
                             long_description=to_unicode(repo.get('long_description')),
                             homepage_url=to_unicode(repo.get('homepage_url')),
                             remote_repository_url=to_unicode(repo.get('remote_repository_url')),
                             repo_owner_username=to_unicode(repo.get('repo_owner_username')),
=======
                             name=unicodify(repo.get('name')),
                             description=unicodify(repo.get('description')),
                             long_description=unicodify(repo.get('long_description')),
                             homepage_url=unicodify(repo.get('homepage_url')),
                             remote_repository_url=unicodify(repo.get('remote_repository_url')),
                             repo_owner_username=unicodify(repo.get('repo_owner_username')),
>>>>>>> 2f2acb98
                             times_downloaded=repo.get('times_downloaded'),
                             approved=repo.get('approved'),
                             last_updated=repo.get('last_updated'),
                             full_last_updated=repo.get('full_last_updated'))
        #  Tools get their own index
        for tool in repo.get('tools_list'):
<<<<<<< HEAD
            # print tool
            tool_index_writer.add_document(id=to_unicode(tool.get('id')),
                                           name=to_unicode(tool.get('name')),
                                           version=to_unicode(tool.get('version')),
                                           description=to_unicode(tool.get('description')),
                                           help=to_unicode(tool.get('help')),
                                           repo_owner_username=to_unicode(repo.get('repo_owner_username')),
                                           repo_name=to_unicode(repo.get('name')),
                                           repo_id=repo.get('id'))
            tools_indexed += 1
            print tools_indexed, 'tools (', tool.get('id'), ')'

        repos_indexed += 1
        print repos_indexed, 'repos (', repo.get('id'), ')'
=======
            tool_index_writer.add_document(id=unicodify(tool.get('id')),
                                           name=unicodify(tool.get('name')),
                                           version=unicodify(tool.get('version')),
                                           description=unicodify(tool.get('description')),
                                           help=unicodify(tool.get('help')),
                                           repo_owner_username=unicodify(repo.get('repo_owner_username')),
                                           repo_name=unicodify(repo.get('name')),
                                           repo_id=repo.get('id'))
            tools_indexed += 1
            print(tools_indexed, 'tools (', tool.get('id'), ')')

        repos_indexed += 1
        print(repos_indexed, 'repos (', repo.get('id'), ')')
>>>>>>> 2f2acb98

    tool_index_writer.commit()
    repo_index_writer.commit()

    print("TOTAL repos indexed: ", repos_indexed)
    print("TOTAL tools indexed: ", tools_indexed)


def get_repos(sa_session, path_to_repositories):
    """
    Load repos from DB and included tools from .xml configs.
    """
    results = []
    for repo in sa_session.query(model.Repository).filter_by(deleted=False).filter_by(deprecated=False).filter(model.Repository.type != 'tool_dependency_definition'):

        repo_id = repo.id
        name = repo.name
        description = repo.description
        long_description = repo.long_description
        homepage_url = repo.homepage_url
        remote_repository_url = repo.remote_repository_url

        times_downloaded = repo.times_downloaded
        if not isinstance(times_downloaded, (int, long)):
            times_downloaded = 0

        repo_owner_username = ''
        if repo.user_id is not None:
            user = sa_session.query(model.User).filter(model.User.id == repo.user_id).one()
            repo_owner_username = user.username

        approved = 'no'
        for review in repo.reviews:
            if review.approved == 'yes':
                approved = 'yes'
                break

        #  Format the time since last update to be nicely readable.
        last_updated = pretty_print_time_interval(repo.update_time)
        full_last_updated = repo.update_time.strftime("%Y-%m-%d %I:%M %p")

        #  Parse all the tools within repo for separate index.
        tools_list = []
        path = os.path.join(path_to_repositories, *directory_hash_id(repo.id))
        path = os.path.join(path, "repo_%d" % repo.id)
        if os.path.exists(path):
            tools_list.extend(load_one_dir(path))
            for root, dirs, files in os.walk(path):
                if '.hg' in dirs:
                    dirs.remove('.hg')
                for dirname in dirs:
                    tools_in_dir = load_one_dir(os.path.join(root, dirname))
                    tools_list.extend(tools_in_dir)

        results.append(dict(id=repo_id,
                            name=name,
                            description=description,
                            long_description=long_description,
                            homepage_url=homepage_url,
                            remote_repository_url=remote_repository_url,
                            repo_owner_username=repo_owner_username,
                            times_downloaded=times_downloaded,
                            approved=approved,
                            last_updated=last_updated,
                            full_last_updated=full_last_updated,
                            tools_list=tools_list))
    return results


def load_one_dir(path):
    tools_in_dir = []
    tool_elems = load_tool_elements_from_path(path)
    if tool_elems:
        for elem in tool_elems:
            root = elem[1].getroot()
            if root.tag == 'tool':
                tool = {}
                if root.find('help') is not None:
                    tool.update(dict(help=root.find('help').text))
                if root.find('description') is not None:
                    tool.update(dict(description=root.find('description').text))
                tool.update(dict(id=root.attrib.get('id'),
                                 name=root.attrib.get('name'),
                                 version=root.attrib.get('version')))
                tools_in_dir.append(tool)
    return tools_in_dir


def get_sa_session_and_needed_config_settings(path_to_tool_shed_config):
<<<<<<< HEAD
    conf_parser = ConfigParser.ConfigParser({'here': os.getcwd()})
=======
    conf_parser = configparser.ConfigParser({'here': os.getcwd()})
>>>>>>> 2f2acb98
    conf_parser.read(path_to_tool_shed_config)
    kwds = dict()
    for key, value in conf_parser.items("app:main"):
        kwds[key] = value
    config_settings = config.Configuration(**kwds)
    db_con = config_settings.database_connection
    if not db_con:
        db_con = "sqlite:///%s?isolation_level=IMMEDIATE" % config_settings.database
    model = galaxy.webapps.tool_shed.model.mapping.init(config_settings.file_path, db_con, engine_options={}, create_tables=False)
    return model.context.current, config_settings


if __name__ == "__main__":
    parser = OptionParser()
    parser.add_option("-c", "--config", dest="path_to_tool_shed_config", default="config/tool_shed.ini", help="specify tool_shed.ini location")
    (options, args) = parser.parse_args()
    path_to_tool_shed_config = options.path_to_tool_shed_config
    sa_session, config_settings = get_sa_session_and_needed_config_settings(path_to_tool_shed_config)
    whoosh_index_dir = config_settings.get('whoosh_index_dir', None)
    path_to_repositories = config_settings.get('file_path', 'database/community_files')
    build_index(sa_session, whoosh_index_dir, path_to_repositories)<|MERGE_RESOLUTION|>--- conflicted
+++ resolved
@@ -10,12 +10,8 @@
 
 This script expects the Tool Shed's runtime virtualenv to be active.
 """
-<<<<<<< HEAD
-import ConfigParser
-=======
 from __future__ import print_function
 
->>>>>>> 2f2acb98
 import logging
 import os
 import sys
@@ -26,8 +22,6 @@
 from whoosh.filedb.filestore import FileStorage
 
 sys.path.insert(1, os.path.abspath(os.path.join(os.path.dirname(__file__), os.pardir, os.pardir, 'lib')))
-
-logging.basicConfig(level='DEBUG')
 
 import galaxy.webapps.tool_shed.model.mapping
 from galaxy.tools.loader_directory import load_tool_elements_from_path
@@ -88,58 +82,24 @@
     repo_index_writer = repo_index.writer()
     tool_index_writer = tool_index.writer()
 
-<<<<<<< HEAD
-    def to_unicode(a_basestr):
-        if type(a_basestr) is str:
-            return unicode(a_basestr, 'utf-8')
-        else:
-            return a_basestr
-
-=======
->>>>>>> 2f2acb98
     repos_indexed = 0
     tools_indexed = 0
 
     for repo in get_repos(sa_session, path_to_repositories):
 
         repo_index_writer.add_document(id=repo.get('id'),
-<<<<<<< HEAD
-                             name=to_unicode(repo.get('name')),
-                             description=to_unicode(repo.get('description')),
-                             long_description=to_unicode(repo.get('long_description')),
-                             homepage_url=to_unicode(repo.get('homepage_url')),
-                             remote_repository_url=to_unicode(repo.get('remote_repository_url')),
-                             repo_owner_username=to_unicode(repo.get('repo_owner_username')),
-=======
                              name=unicodify(repo.get('name')),
                              description=unicodify(repo.get('description')),
                              long_description=unicodify(repo.get('long_description')),
                              homepage_url=unicodify(repo.get('homepage_url')),
                              remote_repository_url=unicodify(repo.get('remote_repository_url')),
                              repo_owner_username=unicodify(repo.get('repo_owner_username')),
->>>>>>> 2f2acb98
                              times_downloaded=repo.get('times_downloaded'),
                              approved=repo.get('approved'),
                              last_updated=repo.get('last_updated'),
                              full_last_updated=repo.get('full_last_updated'))
         #  Tools get their own index
         for tool in repo.get('tools_list'):
-<<<<<<< HEAD
-            # print tool
-            tool_index_writer.add_document(id=to_unicode(tool.get('id')),
-                                           name=to_unicode(tool.get('name')),
-                                           version=to_unicode(tool.get('version')),
-                                           description=to_unicode(tool.get('description')),
-                                           help=to_unicode(tool.get('help')),
-                                           repo_owner_username=to_unicode(repo.get('repo_owner_username')),
-                                           repo_name=to_unicode(repo.get('name')),
-                                           repo_id=repo.get('id'))
-            tools_indexed += 1
-            print tools_indexed, 'tools (', tool.get('id'), ')'
-
-        repos_indexed += 1
-        print repos_indexed, 'repos (', repo.get('id'), ')'
-=======
             tool_index_writer.add_document(id=unicodify(tool.get('id')),
                                            name=unicodify(tool.get('name')),
                                            version=unicodify(tool.get('version')),
@@ -153,7 +113,6 @@
 
         repos_indexed += 1
         print(repos_indexed, 'repos (', repo.get('id'), ')')
->>>>>>> 2f2acb98
 
     tool_index_writer.commit()
     repo_index_writer.commit()
@@ -243,11 +202,7 @@
 
 
 def get_sa_session_and_needed_config_settings(path_to_tool_shed_config):
-<<<<<<< HEAD
-    conf_parser = ConfigParser.ConfigParser({'here': os.getcwd()})
-=======
     conf_parser = configparser.ConfigParser({'here': os.getcwd()})
->>>>>>> 2f2acb98
     conf_parser.read(path_to_tool_shed_config)
     kwds = dict()
     for key, value in conf_parser.items("app:main"):
