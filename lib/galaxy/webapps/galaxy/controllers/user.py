"""
Contains the user interface in the Universe class
"""

import glob
import logging
import os
import socket
import string
import random
import urllib
from galaxy import web
from galaxy import util
from galaxy import model
from galaxy.model.orm import and_
from galaxy.security.validate_user_input import validate_email
from galaxy.security.validate_user_input import validate_publicname
from galaxy.security.validate_user_input import validate_password
from galaxy.security.validate_user_input import transform_publicname
from galaxy.util.json import from_json_string
from galaxy.util.json import to_json_string
from galaxy.util import listify
from galaxy.util import docstring_trim
from galaxy.web import url_for
from galaxy.web.base.controller import BaseUIController
from galaxy.web.base.controller import UsesFormDefinitionsMixin
from galaxy.web.form_builder import CheckboxField
from galaxy.web.form_builder import  build_select_field
from galaxy.web.framework.helpers import time_ago, grids
<<<<<<< HEAD
from datetime import datetime, timedelta
from galaxy.util import hash_util
=======
from galaxy.web.framework.helpers import grids
>>>>>>> 94cc2dda

log = logging.getLogger( __name__ )

require_login_template = """
<p>
    This %s has been configured such that only users who are logged in may use it.%s
</p>
<p/>
"""

class UserOpenIDGrid( grids.Grid ):
    use_panels = False
    title = "OpenIDs linked to your account"
    model_class = model.UserOpenID
    template = '/user/openid_manage.mako'
    default_filter = { "openid" : "All" }
    default_sort_key = "-create_time"
    columns = [
        grids.TextColumn( "OpenID URL", key="openid", link=( lambda x: dict( action='openid_auth', login_button="Login", openid_url=x.openid if not x.provider else '', openid_provider=x.provider, auto_associate=True ) ) ),
        grids.GridColumn( "Created", key="create_time", format=time_ago ),
    ]
    operations = [
        grids.GridOperation( "Delete", async_compatible=True ),
    ]
    def build_initial_query( self, trans, **kwd ):
        return trans.sa_session.query( self.model_class ).filter( self.model_class.user_id == trans.user.id )

class User( BaseUIController, UsesFormDefinitionsMixin ):
    user_openid_grid = UserOpenIDGrid()
    installed_len_files = None

    @web.expose
    def index( self, trans, cntrller, **kwd ):
        return trans.fill_template( '/user/index.mako', cntrller=cntrller )
    @web.expose
    def openid_auth( self, trans, **kwd ):
        '''Handles user request to access an OpenID provider'''
        if not trans.app.config.enable_openid:
            return trans.show_error_message( 'OpenID authentication is not enabled in this instance of Galaxy' )
        message = 'Unspecified failure authenticating via OpenID'
        status = kwd.get( 'status', 'done' )
        openid_url = kwd.get( 'openid_url', '' )
        openid_provider = kwd.get( 'openid_provider', '' )
        if not openid_provider or openid_url:
            openid_provider = trans.app.openid_providers.NO_PROVIDER_ID #empty fields cause validation errors
        redirect = kwd.get( 'redirect', '' ).strip()
        auto_associate = util.string_as_bool( kwd.get( 'auto_associate', False ) )
        use_panels = util.string_as_bool( kwd.get( 'use_panels', False ) )
        action = 'login'
        consumer = trans.app.openid_manager.get_consumer( trans )
        if openid_url:
            openid_provider_obj = trans.app.openid_providers.new_provider_from_identifier( openid_url )
        else:
            openid_provider_obj = trans.app.openid_providers.get( openid_provider )
        if not openid_url and openid_provider == trans.app.openid_providers.NO_PROVIDER_ID:
            message = 'An OpenID provider was not specified'
        elif openid_provider_obj:
            if not redirect:
                redirect = ' '
            process_url = trans.request.base.rstrip( '/' ) + url_for( controller='user', action='openid_process', redirect=redirect, openid_provider=openid_provider, auto_associate=auto_associate ) #None of these values can be empty, or else a verification error will occur
            request = None
            try:
                request = consumer.begin( openid_provider_obj.op_endpoint_url )
                if request is None:
                    message = 'No OpenID services are available at %s' % openid_provider_obj.op_endpoint_url
            except Exception, e:
                message = 'Failed to begin OpenID authentication: %s' % str( e )
            if request is not None:
                sreg_request = trans.app.openid_manager.add_sreg( trans, request, required=openid_provider_obj.sreg_required, optional=openid_provider_obj.sreg_optional )
                if request.shouldSendRedirect():
                    redirect_url = request.redirectURL(
                        trans.request.base, process_url )
                    trans.app.openid_manager.persist_session( trans, consumer )
                    return trans.response.send_redirect( redirect_url )
                else:
                    form = request.htmlMarkup( trans.request.base, process_url, form_tag_attrs={'id':'openid_message','target':'_top'} )
                    trans.app.openid_manager.persist_session( trans, consumer )
                    return form
        return trans.response.send_redirect( url_for( controller='user',
                                                      action=action,
                                                      redirect=redirect,
                                                      use_panels=use_panels,
                                                      message=message,
                                                      status='error' ) )

    @web.expose
    def openid_process( self, trans, **kwd ):
        '''Handle's response from OpenID Providers'''
        if not trans.app.config.enable_openid:
            return trans.show_error_message( 'OpenID authentication is not enabled in this instance of Galaxy' )
        auto_associate = util.string_as_bool( kwd.get( 'auto_associate', False ) )
        action = 'login'
        if trans.user:
            action = 'openid_manage'
        if trans.app.config.support_url is not None:
            contact = '<a href="%s">support</a>' % trans.app.config.support_url
        else:
            contact = 'support'
        message = 'Verification failed for an unknown reason.  Please contact %s for assistance.' % ( contact )
        status = 'error'
        consumer = trans.app.openid_manager.get_consumer( trans )
        info = consumer.complete( kwd, trans.request.url )
        display_identifier = info.getDisplayIdentifier()
        redirect = kwd.get( 'redirect', '' ).strip()
        openid_provider = kwd.get( 'openid_provider', None )
        if info.status == trans.app.openid_manager.FAILURE and display_identifier:
            message = "Login via OpenID failed.  The technical reason for this follows, please include this message in your email if you need to %s to resolve this problem: %s" % ( contact, info.message )
            return trans.response.send_redirect( url_for( controller='user',
                                                          action=action,
                                                          use_panels=True,
                                                          redirect=redirect,
                                                          message=message,
                                                          status='error' ) )
        elif info.status == trans.app.openid_manager.SUCCESS:
            if info.endpoint.canonicalID:
                display_identifier = info.endpoint.canonicalID
            openid_provider_obj = trans.app.openid_providers.get( openid_provider )
            user_openid = trans.sa_session.query( trans.app.model.UserOpenID ).filter( trans.app.model.UserOpenID.table.c.openid == display_identifier ).first()
            if not openid_provider_obj and user_openid and user_openid.provider:
                openid_provider_obj = trans.app.openid_providers.get( user_openid.provider )
            if not openid_provider_obj:
                openid_provider_obj = trans.app.openid_providers.new_provider_from_identifier( display_identifier )
            if not user_openid:
                user_openid = trans.app.model.UserOpenID( session=trans.galaxy_session, openid=display_identifier )
            if not user_openid.user:
                user_openid.session = trans.galaxy_session
            if not user_openid.provider and openid_provider:
                user_openid.provider = openid_provider
            if trans.user:
                if user_openid.user and user_openid.user.id != trans.user.id:
                    message = "The OpenID <strong>%s</strong> is already associated with another Galaxy account, <strong>%s</strong>.  Please disassociate it from that account before attempting to associate it with a new account." % ( display_identifier, user_openid.user.email )
                if not trans.user.active and trans.app.config.user_activation_on: # Account activation is ON and the user is INACTIVE.
                    if ( trans.app.config.activation_grace_period != 0 ): # grace period is ON
                        if self.is_outside_grace_period( trans, trans.user.create_time ): # User is outside the grace period. Login is disabled and he will have the activation email resent.
                            message, status = self.resend_verification_email( trans, trans.user.email, trans.user.username )
                        else: # User is within the grace period, let him log in.
                            pass
                    else: # Grace period is off. Login is disabled and user will have the activation email resent.
                        message, status = self.resend_verification_email( trans, trans.user.email, trans.user.username )                    
                elif not user_openid.user or user_openid.user == trans.user:
                    if openid_provider_obj.id:
                        user_openid.provider = openid_provider_obj.id
                    user_openid.session = trans.galaxy_session
                    if not openid_provider_obj.never_associate_with_user:
                        if not auto_associate and ( user_openid.user and user_openid.user.id == trans.user.id ):
                            message = "The OpenID <strong>%s</strong> is already associated with your Galaxy account, <strong>%s</strong>." % ( display_identifier, trans.user.email )
                            status = "warning"
                        else:
                            message = "The OpenID <strong>%s</strong> has been associated with your Galaxy account, <strong>%s</strong>." % ( display_identifier, trans.user.email )
                            status = "done"
                        user_openid.user = trans.user
                        trans.sa_session.add( user_openid )
                        trans.sa_session.flush()
                        trans.log_event( "User associated OpenID: %s" % display_identifier )
                    else:
                        message = "The OpenID <strong>%s</strong> cannot be used to log into your Galaxy account, but any post authentication actions have been performed." % ( openid_provider_obj.name )
                        status ="info"
                    openid_provider_obj.post_authentication( trans, trans.app.openid_manager, info )
                    if redirect:
                        message = '%s<br>Click <a href="%s"><strong>here</strong></a> to return to the page you were previously viewing.' % ( message, redirect )
                if redirect and status != "error":
                    return trans.response.send_redirect( redirect )
                return trans.response.send_redirect( url_for( controller='user',
                                                       action='openid_manage',
                                                       use_panels=True,
                                                       redirect=redirect,
                                                       message=message,
                                                       status=status ) )
            elif user_openid.user:
                trans.handle_user_login( user_openid.user )
                trans.log_event( "User logged in via OpenID: %s" % display_identifier )
                openid_provider_obj.post_authentication( trans, trans.app.openid_manager, info )
                if not redirect:
                    redirect = url_for( '/' )
                return trans.response.send_redirect( redirect )
            trans.sa_session.add( user_openid )
            trans.sa_session.flush()
            message = "OpenID authentication was successful, but you need to associate your OpenID with a Galaxy account."
            sreg_resp = trans.app.openid_manager.get_sreg( info )
            try:
                sreg_username_name = openid_provider_obj.use_for.get( 'username' )
                username = sreg_resp.get( sreg_username_name, '' )
            except AttributeError:
                username = ''
            try:
                sreg_email_name = openid_provider_obj.use_for.get( 'email' )
                email = sreg_resp.get( sreg_email_name, '' )
            except AttributeError:
                email = ''
            #OpenID success, but user not logged in, and not previously associated
            return trans.response.send_redirect( url_for( controller='user',
                                                   action='openid_associate',
                                                   use_panels=True,
                                                   redirect=redirect,
                                                   username=username,
                                                   email=email,
                                                   message=message,
                                                   status='warning' ) )
        elif info.status == trans.app.openid_manager.CANCEL:
            message = "Login via OpenID was cancelled by an action at the OpenID provider's site."
            status = "warning"
        elif info.status == trans.app.openid_manager.SETUP_NEEDED:
            if info.setup_url:
                return trans.response.send_redirect( info.setup_url )
            else:
                message = "Unable to log in via OpenID.  Setup at the provider is required before this OpenID can be used.  Please visit your provider's site to complete this step."
        return trans.response.send_redirect( url_for( controller='user',
                                                      action=action,
                                                      use_panels=True,
                                                      redirect=redirect,
                                                      message=message,
                                                      status=status ) )

    @web.expose
    def openid_associate( self, trans, cntrller='user', **kwd ):
        '''Associates a user with an OpenID log in'''
        if not trans.app.config.enable_openid:
            return trans.show_error_message( 'OpenID authentication is not enabled in this instance of Galaxy' )
        use_panels = util.string_as_bool( kwd.get( 'use_panels', False ) )
        message = kwd.get( 'message', '' )
        status = kwd.get( 'status', 'done' )
        email = kwd.get( 'email', '' )
        username = kwd.get( 'username', '' )
        redirect = kwd.get( 'redirect', '' ).strip()
        params = util.Params( kwd )
        is_admin = cntrller == 'admin' and trans.user_is_admin()
        openids = trans.galaxy_session.openids
        user = None
        if not openids:
            return trans.show_error_message( 'You have not successfully completed an OpenID authentication in this session.  You can do so on the <a href="%s">login</a> page.' % url_for( controller='user', action='login', use_panels=use_panels ) )
        elif is_admin:
            return trans.show_error_message( 'Associating OpenIDs with accounts cannot be done by administrators.' )
        if kwd.get( 'login_button', False ):
            message, status, user, success = self.__validate_login( trans, **kwd )
            if success:
                openid_objs = []
                for openid in openids:
                    openid_provider_obj = trans.app.openid_providers.get( openid.provider )
                    if not openid_provider_obj or not openid_provider_obj.never_associate_with_user:
                        openid.user = user
                        trans.sa_session.add( openid )
                        trans.log_event( "User associated OpenID: %s" % openid.openid )
                    if openid_provider_obj and openid_provider_obj.has_post_authentication_actions():
                        openid_objs.append( openid_provider_obj )
                trans.sa_session.flush()
                if len( openid_objs ) == 1:
                    return trans.response.send_redirect( url_for( controller='user', action='openid_auth', openid_provider=openid_objs[0].id, redirect=redirect, auto_associate=True ) )
                elif openid_objs:
                    message = 'You have authenticated with several OpenID providers, please click the following links to execute the post authentication actions. '
                    message = "%s<br/><ul>" % ( message )
                    for openid in openid_objs:
                        message = '%s<li><a href="%s" target="_blank">%s</a></li>' % ( message, url_for( controller='user', action='openid_auth', openid_provider=openid.id, redirect=redirect, auto_associate=True ), openid.name )
                    message = "%s</ul>" % ( message )
                    return trans.response.send_redirect( url_for( controller='user',
                                                                   action='openid_manage',
                                                                   use_panels=use_panels,
                                                                   redirect=redirect,
                                                                   message=message,
                                                                   status='info' ) )
                if redirect:
                    return trans.response.send_redirect( redirect )
                return trans.response.send_redirect( url_for( controller='user',
                                                               action='openid_manage',
                                                               use_panels=use_panels,
                                                               redirect=redirect,
                                                               message=message,
                                                               status='info' ) )
        if kwd.get( 'create_user_button', False ):
            password = kwd.get( 'password', '' )
            confirm = kwd.get( 'confirm', '' )
            subscribe = params.get( 'subscribe', '' )
            subscribe_checked = CheckboxField.is_checked( subscribe )
            error = ''
            if not trans.app.config.allow_user_creation and not trans.user_is_admin():
                error = 'User registration is disabled.  Please contact your local Galaxy administrator for an account.'
            else:
                # Check email and password validity
                error = self.__validate( trans, params, email, password, confirm, username )
                if not error:
                    # all the values are valid
                    message, status, user, success = self.__register( trans,
                                                                      cntrller,
                                                                      subscribe_checked,
                                                                      **kwd )
                    if success:
                        openid_objs = []
                        for openid in openids:
                            openid_provider_obj = trans.app.openid_providers.get( openid.provider )
                            if not openid_provider_obj:
                                openid_provider_obj = trans.app.openid_providers.new_provider_from_identifier( openid.identifier )
                            if not openid_provider_obj.never_associate_with_user:
                                openid.user = user
                                trans.sa_session.add( openid )
                                trans.log_event( "User associated OpenID: %s" % openid.openid )
                            if openid_provider_obj.has_post_authentication_actions():
                                openid_objs.append( openid_provider_obj )
                        trans.sa_session.flush()
                        if len( openid_objs ) == 1:
                            return trans.response.send_redirect( url_for( controller='user', action='openid_auth', openid_provider=openid_objs[0].id, redirect=redirect, auto_associate=True ) )
                        elif openid_objs:
                            message = 'You have authenticated with several OpenID providers, please click the following links to execute the post authentication actions. '
                            message = "%s<br/><ul>" % ( message )
                            for openid in openid_objs:
                                message = '%s<li><a href="%s" target="_blank">%s</a></li>' % ( message, url_for( controller='user', action='openid_auth', openid_provider=openid.id, redirect=redirect, auto_associate=True ), openid.name )
                            message = "%s</ul>" % ( message )
                            return trans.response.send_redirect( url_for( controller='user',
                                                               action='openid_manage',
                                                               use_panels=True,
                                                               redirect=redirect,
                                                               message=message,
                                                               status='info' ) )
                        if redirect:
                            return trans.response.send_redirect( redirect )
                        return trans.response.send_redirect( url_for( controller='user',
                                                                       action='openid_manage',
                                                                       use_panels=use_panels,
                                                                       redirect=redirect,
                                                                       message=message,
                                                                       status='info' ) )
                else:
                    message = error
                    status = 'error'
        if trans.webapp.name == 'galaxy':
            user_type_form_definition = self.__get_user_type_form_definition( trans, user=user, **kwd )
            user_type_fd_id = params.get( 'user_type_fd_id', 'none' )
            if user_type_fd_id == 'none' and user_type_form_definition is not None:
                user_type_fd_id = trans.security.encode_id( user_type_form_definition.id )
            user_type_fd_id_select_field = self.__build_user_type_fd_id_select_field( trans, selected_value=user_type_fd_id )
            widgets = self.__get_widgets( trans, user_type_form_definition, user=user, **kwd )
        else:
            user_type_fd_id_select_field = None
            user_type_form_definition = None
            widgets = []
        return trans.fill_template( '/user/openid_associate.mako',
                                    cntrller=cntrller,
                                    email=email,
                                    password='',
                                    confirm='',
                                    username=transform_publicname( trans, username ),
                                    header='',
                                    use_panels=use_panels,
                                    redirect=redirect,
                                    refresh_frames=[],
                                    message=message,
                                    status=status,
                                    active_view="user",
                                    subscribe_checked=False,
                                    user_type_fd_id_select_field=user_type_fd_id_select_field,
                                    user_type_form_definition=user_type_form_definition,
                                    widgets=widgets,
                                    openids=openids )

    @web.expose
    @web.require_login( 'manage OpenIDs' )
    def openid_disassociate( self, trans, **kwd ):
        '''Disassociates a user with an OpenID'''
        if not trans.app.config.enable_openid:
            return trans.show_error_message( 'OpenID authentication is not enabled in this instance of Galaxy' )
        params = util.Params( kwd )
        ids = params.get( 'id', None )
        message = params.get( 'message', None )
        status = params.get( 'status', None )
        use_panels = params.get( 'use_panels', False )
        user_openids = []
        if not ids:
            message = 'You must select at least one OpenID to disassociate from your Galaxy account.'
            status = 'error'
        else:
            ids = util.listify( params.id )
            for id in ids:
                id = trans.security.decode_id( id )
                user_openid = trans.sa_session.query( trans.app.model.UserOpenID ).get( int( id ) )
                if not user_openid or ( trans.user.id != user_openid.user_id ):
                    message = 'The selected OpenID(s) are not associated with your Galaxy account.'
                    status = 'error'
                    user_openids = []
                    break
                user_openids.append( user_openid )
            if user_openids:
                deleted_urls = []
                for user_openid in user_openids:
                    trans.sa_session.delete( user_openid )
                    deleted_urls.append( user_openid.openid )
                trans.sa_session.flush()
                for deleted_url in deleted_urls:
                    trans.log_event( "User disassociated OpenID: %s" % deleted_url )
                message = '%s OpenIDs were disassociated from your Galaxy account.' % len( ids )
                status = 'done'
        return trans.response.send_redirect( url_for( controller='user',
                                               action='openid_manage',
                                               use_panels=use_panels,
                                               message=message,
                                               status=status ) )

    @web.expose
    @web.require_login( 'manage OpenIDs' )
    def openid_manage( self, trans, **kwd ):
        '''Manage OpenIDs for user'''
        if not trans.app.config.enable_openid:
            return trans.show_error_message( 'OpenID authentication is not enabled in this instance of Galaxy' )
        use_panels = kwd.get( 'use_panels', False )
        if 'operation' in kwd:
            operation = kwd['operation'].lower()
            if operation == "delete":
                return trans.response.send_redirect( url_for( controller='user',
                                                       action='openid_disassociate',
                                                       use_panels=use_panels,
                                                       id=kwd['id'] ) )
        kwd['redirect'] = kwd.get( 'redirect', url_for( controller='user', action='openid_manage', use_panels=True ) ).strip()
        kwd['openid_providers'] = trans.app.openid_providers
        return self.user_openid_grid( trans, **kwd )

    @web.expose
    def login( self, trans, redirect_url='', refresh_frames=[], **kwd ):
        '''Handle Galaxy Log in'''
        redirect = kwd.get( 'redirect', trans.request.referer ).strip()
        use_panels = util.string_as_bool( kwd.get( 'use_panels', False ) )
        message = kwd.get( 'message', '' )
        status = kwd.get( 'status', 'done' )
        header = ''
        user = None
        email = kwd.get( 'email', '' )
        if kwd.get( 'login_button', False ):
            if trans.webapp.name == 'galaxy' and not refresh_frames:
                if trans.app.config.require_login:
                    refresh_frames = [ 'masthead', 'history', 'tools' ]
                else:
                    refresh_frames = [ 'masthead', 'history' ]
            message, status, user, success = self.__validate_login( trans, **kwd )
            if success and redirect and not redirect.startswith( trans.request.base + url_for( controller='user', action='logout' ) ):
                redirect_url = redirect
            elif success:
                redirect_url = url_for( '/' )
        if not user and trans.app.config.require_login:
            if trans.app.config.allow_user_creation:
                create_account_str = "  If you don't already have an account, <a href='%s'>you may create one</a>." % \
                    web.url_for( controller='user', action='create', cntrller='user' )
                if trans.webapp.name == 'galaxy':
                    header = require_login_template % ( "Galaxy instance", create_account_str )
                else:
                    header = require_login_template % ( "Galaxy tool shed", create_account_str )
            else:
                if trans.webapp.name == 'galaxy':
                    header = require_login_template % ( "Galaxy instance", "" )
                else:
                    header = require_login_template % ( "Galaxy tool shed", "" )
        return trans.fill_template( '/user/login.mako',
                                    email=email,
                                    header=header,
                                    use_panels=use_panels,
                                    redirect_url=redirect_url,
                                    redirect=redirect,
                                    refresh_frames=refresh_frames,
                                    message=message,
                                    status=status,
                                    openid_providers=trans.app.openid_providers,
                                    form_input_auto_focus=True,
                                    active_view="user" )

    def __validate_login( self, trans, **kwd ):
        """
        Function validates numerous cases that might happen during the login time.
        """
        message = kwd.get( 'message', '' )
        status = kwd.get( 'status', 'error' )
        email = kwd.get( 'email', '' )
        password = kwd.get( 'password', '' )
        username = kwd.get( 'username', '' )
        redirect = kwd.get( 'redirect', trans.request.referer ).strip()
        success = False
        user = trans.sa_session.query( trans.app.model.User ).filter( trans.app.model.User.table.c.email==email ).first()
        if not user:
            message = "No such user (please note that login is case sensitive)"
        elif user.deleted:
            message = "This account has been marked deleted, contact your local Galaxy administrator to restore the account."
            if trans.app.config.error_email_to is not None:
                message += ' Contact: %s' %  trans.app.config.error_email_to
        elif user.external:
            message = "This account was created for use with an external authentication method, contact your local Galaxy administrator to activate it."
            if trans.app.config.error_email_to is not None:
                message += ' Contact: %s' %  trans.app.config.error_email_to
        elif not user.check_password( password ):
            message = "Invalid password"
        elif trans.app.config.user_activation_on and not user.active: # activation is ON and the user is INACTIVE
            if ( trans.app.config.activation_grace_period != 0 ): # grace period is ON
                if self.is_outside_grace_period( trans, user.create_time ): # User is outside the grace period. Login is disabled and he will have the activation email resent.
                    message, status = self.resend_verification_email( trans, email, username )
                else: # User is within the grace period, let him log in.
                    message, success, status = self.proceed_login( trans, user, redirect )
            else: # Grace period is off. Login is disabled and user will have the activation email resent.
                message, status = self.resend_verification_email( trans, email, username )
        else: # activation is OFF
            message, success, status = self.proceed_login( trans, user, redirect )
        return ( message, status, user, success )

    def proceed_login ( self, trans, user, redirect ):
        """
        Function processes user login. It is called in case all the login requirements are valid.
        """
        message = ''
        trans.handle_user_login( user )
        if trans.webapp.name == 'galaxy':
            trans.log_event( "User logged in" )
            message = 'You are now logged in as %s.<br>You can <a target="_top" href="%s">go back to the page you were visiting</a> or <a target="_top" href="%s">go to the home page</a>.' % \
                ( user.email, redirect, url_for( '/' ) )
            if trans.app.config.require_login:
                message += '  <a target="_top" href="%s">Click here</a> to continue to the home page.' % web.url_for( controller="root", action="welcome" )
        success = True
        status = 'done'
        return message, success, status
    
    @web.expose
    def resend_verification ( self, trans ):
        """
        Exposed function for use outside of the class. E.g. when user click on the resend link in the masthead.
        """
        message, status = self.resend_verification_email( trans, None, None )
        if status == 'done':
            return trans.show_ok_message( message )
        else:
            return trans.show_error_message( message )
    
    def resend_verification_email( self, trans, email, username ):
        """
        Function resends the verification email in case user wants to log in with an inactive account or he clicks the resend link.
        """
        if email is None: # User is coming from outside registration form, load email from trans
            email = trans.user.email
        if username is None: # User is coming from outside registration form, load email from trans
            username = trans.user.username
        is_activation_sent  = self.send_verification_email( trans, email, username)
        if is_activation_sent:
            message = 'This account has not been activated yet. The activation link has been sent again. Please check your email address <b>%s</b> including the spam/trash folder.<br><a target="_top" href="%s">Return to the home page</a>.' % ( email, url_for( '/' ) )
            status = 'error'
        else:
            message = 'This account has not been activated yet but we are unable to send the activation link. Please contact your local Galaxy administrator.<br><a target="_top" href="%s">Return to the home page</a>.' % url_for( '/' )
            status = 'error'
            if trans.app.config.error_email_to is not None:
                message += '<br>Error contact: %s' %  trans.app.config.error_email_to
        return message, status

    def is_outside_grace_period ( self, trans, create_time ):
        """
        Function checks whether the user is outside the config-defined grace period for inactive accounts. 
        """
        #  Activation is forced and the user is not active yet. Check the grace period.
        activation_grace_period = trans.app.config.activation_grace_period
        #  Default value is 3 hours.
        if activation_grace_period is None:
            activation_grace_period = 3
        delta = timedelta( hours = int( activation_grace_period ) )
        time_difference = datetime.utcnow() - create_time
        return ( time_difference > delta or activation_grace_period == 0 )

    @web.expose
    def logout( self, trans, logout_all=False ):
        if trans.webapp.name == 'galaxy':
            if trans.app.config.require_login:
                refresh_frames = [ 'masthead', 'history', 'tools' ]
            else:
                refresh_frames = [ 'masthead', 'history' ]
            # Since logging an event requires a session, we'll log prior to ending the session
            trans.log_event( "User logged out" )
        else:
            refresh_frames = [ 'masthead' ]
        trans.handle_user_logout( logout_all=logout_all )
        message = 'You have been logged out.<br>You can log in again, <a target="_top" href="%s">go back to the page you were visiting</a> or <a target="_top" href="%s">go to the home page</a>.' % \
            ( trans.request.referer, url_for( '/' ) )
        return trans.fill_template( '/user/logout.mako',
                                    refresh_frames=refresh_frames,
                                    message=message,
                                    status='done',
                                    active_view="user" )

    @web.expose
    def create( self, trans, cntrller='user', redirect_url='', refresh_frames=[], **kwd ):
        params = util.Params( kwd )
                
        # If the honeypot field is not empty we are dealing with a bot.
        honeypot_field = params.get( 'bear_field', '' )
        if honeypot_field != '':
            return trans.show_error_message( "You are considered a bot. If you are not one please try registering again and follow the form's legend. <a target=\"_top\" href=\"%s\">Go to the home page</a>." ) % url_for( '/' )
       
        message = util.restore_text( params.get( 'message', ''  ) )
        status = params.get( 'status', 'done' )
        use_panels = util.string_as_bool( kwd.get( 'use_panels', True ) )
        email = util.restore_text( params.get( 'email', '' ) )
        # Do not sanitize passwords, so take from kwd
        # instead of params ( which were sanitized )
        password = kwd.get( 'password', '' )
        confirm = kwd.get( 'confirm', '' )
        username = util.restore_text( params.get( 'username', '' ) )
        subscribe = params.get( 'subscribe', '' )
        subscribe_checked = CheckboxField.is_checked( subscribe )
        redirect = kwd.get( 'redirect', trans.request.referer ).strip()
        is_admin = cntrller == 'admin' and trans.user_is_admin
        if not trans.app.config.allow_user_creation and not trans.user_is_admin():
            message = 'User registration is disabled.  Please contact your local Galaxy administrator for an account.'
            if trans.app.config.error_email_to is not None:
                message += ' Contact: %s' %  trans.app.config.error_email_to
            status = 'error'
        else:
            if not refresh_frames:
                if trans.webapp.name == 'galaxy':
                    if trans.app.config.require_login:
                        refresh_frames = [ 'masthead', 'history', 'tools' ]
                    else:
                        refresh_frames = [ 'masthead', 'history' ]
                else:
                    refresh_frames = [ 'masthead' ]
            # Create the user, save all the user info and login to Galaxy
            if params.get( 'create_user_button', False ):
                # Check email and password validity
                message = self.__validate( trans, params, email, password, confirm, username )
                if not message:
                    # All the values are valid
                    message, status, user, success = self.__register( trans,
                                                                      cntrller,
                                                                      subscribe_checked,
                                                                      **kwd )
                    if trans.webapp.name == 'tool_shed':
                        redirect_url = url_for( '/' )
                    if success and not is_admin:
                        # The handle_user_login() method has a call to the history_set_default_permissions() method
                        # (needed when logging in with a history), user needs to have default permissions set before logging in
                        trans.handle_user_login( user )
                        trans.log_event( "User created a new account" )
                        trans.log_event( "User logged in" )
                    if success and is_admin:
                        message = 'Created new user account (%s)' % user.email
                        trans.response.send_redirect( web.url_for( controller='admin',
                                                                   action='users',
                                                                   cntrller=cntrller,
                                                                   message=message,
                                                                   status=status ) )
                else:
                    status = 'error'
        if trans.webapp.name == 'galaxy':
            user_type_form_definition = self.__get_user_type_form_definition( trans, user=None, **kwd )
            user_type_fd_id = params.get( 'user_type_fd_id', 'none' )
            if user_type_fd_id == 'none' and user_type_form_definition is not None:
                user_type_fd_id = trans.security.encode_id( user_type_form_definition.id )
            user_type_fd_id_select_field = self.__build_user_type_fd_id_select_field( trans, selected_value=user_type_fd_id )
            widgets = self.__get_widgets( trans, user_type_form_definition, user=None, **kwd )
            #  Warning message that is shown on the registration page.
            registration_warning_message = trans.app.config.registration_warning_message
        else:
            user_type_fd_id_select_field = None
            user_type_form_definition = None
            widgets = []
            registration_warning_message = None
        return trans.fill_template( '/user/register.mako',
                                    cntrller=cntrller,
                                    email=email,
                                    username=transform_publicname( trans, username ),
                                    subscribe_checked=subscribe_checked,
                                    user_type_fd_id_select_field=user_type_fd_id_select_field,
                                    user_type_form_definition=user_type_form_definition,
                                    widgets=widgets,
                                    use_panels=use_panels,
                                    redirect=redirect,
                                    redirect_url=redirect_url,
                                    refresh_frames=refresh_frames,
                                    registration_warning_message=registration_warning_message,
                                    message=message,
                                    status=status )

    def __register( self, trans, cntrller, subscribe_checked, **kwd ):
        email = util.restore_text( kwd.get( 'email', '' ) )
        password = kwd.get( 'password', '' )
        username = util.restore_text( kwd.get( 'username', '' ) )
        message = kwd.get( 'message', '' )
        status = kwd.get( 'status', 'done' )
        is_admin = cntrller == 'admin' and trans.user_is_admin()
        user = trans.app.model.User( email=email )
        user.set_password_cleartext( password )
        user.username = username
        if trans.app.config.user_activation_on: 
            user.active = False
        else:
            user.active = True # Activation is off, every new user is active by default.
        trans.sa_session.add( user )
        trans.sa_session.flush()
        trans.app.security_agent.create_private_user_role( user )
        error = ''
        success = True
        if trans.webapp.name == 'galaxy':
            # We set default user permissions, before we log in and set the default history permissions
            trans.app.security_agent.user_set_default_permissions( user,
                                                                   default_access_private=trans.app.config.new_user_dataset_access_role_default_private )
            # Save other information associated with the user, if any
            user_info_forms = self.get_all_forms( trans,
                                                  filter=dict( deleted=False ),
                                                  form_type=trans.app.model.FormDefinition.types.USER_INFO )
            # If there are no user forms available then there is nothing to save
            if user_info_forms:
                user_type_fd_id = kwd.get( 'user_type_fd_id', 'none' )
                if user_type_fd_id not in [ 'none' ]:
                    user_type_form_definition = trans.sa_session.query( trans.app.model.FormDefinition ).get( trans.security.decode_id( user_type_fd_id ) )
                    values = self.get_form_values( trans, user, user_type_form_definition, **kwd )
                    form_values = trans.app.model.FormValues( user_type_form_definition, values )
                    trans.sa_session.add( form_values )
                    trans.sa_session.flush()
                    user.values = form_values
                    trans.sa_session.add( user )
                    trans.sa_session.flush()
            if subscribe_checked:
                # subscribe user to email list
                if trans.app.config.smtp_server is None:
                    error = "Now logged in as " + user.email + ". However, subscribing to the mailing list has failed because mail is not configured for this Galaxy instance. <br>Please contact your local Galaxy administrator."
                else:
                    body = 'Join Mailing list.\n'
                    to = trans.app.config.mailing_join_addr
                    frm = email
                    subject = 'Join Mailing List'
                    try:
                        util.send_mail( frm, to, subject, body, trans.app.config )
                    except:
                        error = "Now logged in as " + user.email + ". However, subscribing to the mailing list has failed."
            if not error and not is_admin:
                # The handle_user_login() method has a call to the history_set_default_permissions() method
                # (needed when logging in with a history), user needs to have default permissions set before logging in
                trans.handle_user_login( user )
                trans.log_event( "User created a new account" )
                trans.log_event( "User logged in" )
            elif not error:
                trans.response.send_redirect( web.url_for( controller='admin',
                                                           action='users',
                                                           message='Created new user account (%s)' % user.email,
                                                           status=status ) )
        if error:
            message = error
            status = 'error'
            success = False
        else:
            if trans.webapp.name == 'galaxy' and trans.app.config.user_activation_on:
                is_activation_sent = self.send_verification_email( trans, email, username )
                if is_activation_sent:
                    message = 'Now logged in as %s.<br>Verification email has been sent to your email address. Please verify it by clicking the activation link in the email.<br>Please check your spam/trash folder in case you cannot find the message.<br><a target="_top" href="%s">Return to the home page.</a>' % ( user.email, url_for( '/' ) )
                    success = True
                else:
                    message = 'Unable to send activation email, please contact your local Galaxy administrator.'
                    if trans.app.config.error_email_to is not None:
                        message += ' Contact: %s' %  trans.app.config.error_email_to
                    success = False
            else: # User activation is OFF, proceed without sending the activation email.
                message = 'Now logged in as %s.<br><a target="_top" href="%s">Return to the home page.</a>' % ( user.email, url_for( '/' ) )
                success = True
        return ( message, status, user, success )

<<<<<<< HEAD
    def send_verification_email( self, trans, email, username ):
        """
        Send the verification email containing the activation link to the user's email.
        """
        if username is None:
            username = trans.user.username
        activation_link = self.prepare_activation_link( trans, email )

        body =  ("Hello %s,\n\n"
                "In order to complete the activation process for %s begun on %s at %s, please click on the following link to verify your account:\n\n"
                "%s \n\n"
                "By clicking on the above link and opening a Galaxy account you are also confirming that you have read and agreed to Galaxy's Terms and Conditions for use of this service (%s). This includes a quota limit of one account per user. Attempts to subvert this limit by creating multiple accounts or through any other method may result in termination of all associated accounts and data.\n\n"
                "Please contact us if you need help with your account at: %s. You can also browse resources available at: %s. \n\n"
                "More about the Galaxy Project can be found at galaxyproject.org\n\n"
                "Your Galaxy Team" % ( username, email, datetime.utcnow().strftime( "%D" ), trans.request.host, activation_link,trans.app.config.terms_url, trans.app.config.error_email_to, trans.app.config.instance_resource_url ))
        to = email
        frm = trans.app.config.activation_email
        subject = 'Galaxy Account Activation'
        try:
            util.send_mail( frm, to, subject, body, trans.app.config )
            return True
        except:
            return False

    def prepare_activation_link( self, trans, email ):
        """
        Prepares the account activation link for the user.
        """
        activation_token = self.get_activation_token( trans, email )
        activation_link = str( trans.request.host ) + url_for( controller='user', action='activate' ) + "?activation_token=" + str( activation_token ) + "&email=" + urllib.quote( email )
        return activation_link

    def get_activation_token ( self, trans, email ):
        """
        Checks for the activation token. Creates new activation token and stores it in the database if none found.
        """
        user = trans.sa_session.query( trans.app.model.User ).filter( trans.app.model.User.table.c.email == email ).first()
        activation_token = user.activation_token
        if activation_token is None:
            activation_token =  hash_util.new_secure_hash( str( random.getrandbits( 256 ) ) )
            user.activation_token = activation_token
            trans.sa_session.add( user )
            trans.sa_session.flush()
        return activation_token

    @web.expose
    def activate( self, trans, **kwd ):
        """
        Function checks whether token fits the user and then activates the user's account.    
        """
        params = util.Params( kwd, sanitize=False )
        email = urllib.unquote( params.get( 'email', None ) )
        activation_token = params.get( 'activation_token', None )

        if email is None or activation_token is None:
            #  We don't have the email or activation_token, show error.
            return trans.show_error_message( "You are using wrong activation link. Try to log-in and we will send you a new activation email.<br><a href='%s'>Go to login page.</a>" ) % web.url_for( controller="root", action="index" )
        else:
            #  Find the user
            user = trans.sa_session.query( trans.app.model.User ).filter( trans.app.model.User.table.c.email==email ).first()
            if user.activation_token == activation_token:
                user.activation_token = None
                user.active = True
                trans.sa_session.add(user)
                trans.sa_session.flush()
                return trans.show_ok_message( "Your account has been successfully activated!<br><a href='%s'>Go to login page.</a>" ) % web.url_for( controller='root', action='index' )
            else:
                #  Tokens don't match. Activation is denied.
                return trans.show_error_message( "You are using wrong activation link. Try to log in and we will send you a new activation email.<br><a href='%s'>Go to login page.</a>" ) % web.url_for( controller='root', action='index' )
        return

=======
>>>>>>> 94cc2dda
    def __get_user_type_form_definition( self, trans, user=None, **kwd ):
        params = util.Params( kwd )
        if user and user.values:
            user_type_fd_id = trans.security.encode_id( user.values.form_definition.id )
        else:
            user_type_fd_id = params.get( 'user_type_fd_id', 'none' )
        if user_type_fd_id not in [ 'none' ]:
            user_type_form_definition = trans.sa_session.query( trans.app.model.FormDefinition ).get( trans.security.decode_id( user_type_fd_id ) )
        else:
            user_type_form_definition = None
        return user_type_form_definition

    def __get_widgets( self, trans, user_type_form_definition, user=None, **kwd ):
        widgets = []
        if user_type_form_definition:
            if user:
                if user.values:
                    widgets = user_type_form_definition.get_widgets( user=user,
                                                                     contents=user.values.content,
                                                                     **kwd )
                else:
                    widgets = user_type_form_definition.get_widgets( None, contents={}, **kwd )
            else:
                widgets = user_type_form_definition.get_widgets( None, contents={}, **kwd )
        return widgets

    @web.expose
    def manage_user_info( self, trans, cntrller, **kwd ):
        '''Manage a user's login, password, public username, type, addresses, etc.'''
        params = util.Params( kwd )
        user_id = params.get( 'id', None )
        if user_id:
            user = trans.sa_session.query( trans.app.model.User ).get( trans.security.decode_id( user_id ) )
        else:
            user = trans.user
        if not user:
            raise AssertionError, "The user id (%s) is not valid" % str( user_id )
        email = util.restore_text( params.get( 'email', user.email ) )
        username = util.restore_text( params.get( 'username', '' ) )
        if not username:
            username = user.username
        message = util.restore_text( params.get( 'message', ''  ) )
        status = params.get( 'status', 'done' )
        if trans.webapp.name == 'galaxy':
            user_type_form_definition = self.__get_user_type_form_definition( trans, user=user, **kwd )
            user_type_fd_id = params.get( 'user_type_fd_id', 'none' )
            if user_type_fd_id == 'none' and user_type_form_definition is not None:
                user_type_fd_id = trans.security.encode_id( user_type_form_definition.id )
            user_type_fd_id_select_field = self.__build_user_type_fd_id_select_field( trans, selected_value=user_type_fd_id )
            widgets = self.__get_widgets( trans, user_type_form_definition, user=user, **kwd )
            # user's addresses
            show_filter = util.restore_text( params.get( 'show_filter', 'Active'  ) )
            if show_filter == 'All':
                addresses = [address for address in user.addresses]
            elif show_filter == 'Deleted':
                addresses = [address for address in user.addresses if address.deleted]
            else:
                addresses = [address for address in user.addresses if not address.deleted]
            user_info_forms = self.get_all_forms( trans,
                                                  filter=dict( deleted=False ),
                                                  form_type=trans.app.model.FormDefinition.types.USER_INFO )
            return trans.fill_template( '/webapps/galaxy/user/manage_info.mako',
                                        cntrller=cntrller,
                                        user=user,
                                        email=email,
                                        username=username,
                                        user_type_fd_id_select_field=user_type_fd_id_select_field,
                                        user_info_forms=user_info_forms,
                                        user_type_form_definition=user_type_form_definition,
                                        widgets=widgets,
                                        addresses=addresses,
                                        show_filter=show_filter,
                                        message=message,
                                        status=status )
        else:
            return trans.fill_template( '/webapps/tool_shed/user/manage_info.mako',
                                        cntrller=cntrller,
                                        user=user,
                                        email=email,
                                        username=username,
                                        message=message,
                                        status=status )

    # For REMOTE_USER, we need the ability to just edit the username
    @web.expose
    @web.require_login( "to manage the public name" )
    def edit_username( self, trans, cntrller, **kwd ):
        params = util.Params( kwd )
        is_admin = cntrller == 'admin' and trans.user_is_admin()
        message = util.restore_text( params.get( 'message', ''  ) )
        status = params.get( 'status', 'done' )
        user_id = params.get( 'user_id', None )
        if user_id and is_admin:
            user = trans.sa_session.query( trans.app.model.User ).get( trans.security.decode_id( user_id ) )
        else:
            user = trans.user
        if user and params.get( 'change_username_button', False ):
            username = kwd.get( 'username', '' )
            if username:
                message = validate_publicname( trans, username, user )
            if message:
                status = 'error'
            else:
                user.username = username
                trans.sa_session.add( user )
                trans.sa_session.flush()
                message = 'The username has been updated with the changes.'
        return trans.fill_template( '/user/username.mako',
                                    cntrller=cntrller,
                                    user=user,
                                    username=user.username,
                                    message=message,
                                    status=status )

    @web.expose
    def edit_info( self, trans, cntrller, **kwd ):
        params = util.Params( kwd )
        is_admin = cntrller == 'admin' and trans.user_is_admin()
        message = util.restore_text( params.get( 'message', ''  ) )
        status = params.get( 'status', 'done' )
        user_id = params.get( 'user_id', None )
        if user_id and is_admin:
            user = trans.sa_session.query( trans.app.model.User ).get( trans.security.decode_id( user_id ) )
        elif user_id and ( not trans.user or trans.user.id != trans.security.decode_id( user_id ) ):
            message = 'Invalid user id'
            status = 'error'
            user = None
        else:
            user = trans.user
        if user and params.get( 'login_info_button', False ):
            # Editing email and username
            email = util.restore_text( params.get( 'email', '' ) )
            username = util.restore_text( params.get( 'username', '' ) ).lower()
            # Validate the new values for email and username
            message = validate_email( trans, email, user )
            if not message and username:
                message = validate_publicname( trans, username, user )
            if message:
                status = 'error'
            else:
                # The user's private role name must match the user's login ( email )
                private_role = trans.app.security_agent.get_private_user_role( user )
                private_role.name = email
                private_role.description = 'Private role for ' + email
                # Now change the user info
                user.email = email
                user.username = username
                trans.sa_session.add_all( ( user, private_role ) )
                trans.sa_session.flush()
                message = 'The login information has been updated with the changes.'
        elif user and params.get( 'change_password_button', False ):
            # Editing password.  Do not sanitize passwords, so get from kwd
            # and not params (which were sanitized).
            password = kwd.get( 'password', '' )
            confirm = kwd.get( 'confirm', '' )
            ok = True
            if not is_admin:
                # If the current user is changing their own password, validate their current password
                current = kwd.get( 'current', '' )
                if not trans.user.check_password( current ):
                    message = 'Invalid current password'
                    status = 'error'
                    ok = False
            if ok:
                # Validate the new password
                message = validate_password( trans, password, confirm )
                if message:
                    status = 'error'
                else:
                    # Save new password
                    user.set_password_cleartext( password )
                    # Invalidate all other sessions
                    for other_galaxy_session in trans.sa_session.query( trans.app.model.GalaxySession ) \
                                                     .filter( and_( trans.app.model.GalaxySession.table.c.user_id==trans.user.id,
                                                                    trans.app.model.GalaxySession.table.c.is_valid==True,
                                                                    trans.app.model.GalaxySession.table.c.id!=trans.galaxy_session.id ) ):
                        other_galaxy_session.is_valid = False
                        trans.sa_session.add( other_galaxy_session )
                    trans.sa_session.add( user )
                    trans.sa_session.flush()
                    trans.log_event( "User change password" )
                    message = 'The password has been changed and any other existing Galaxy sessions have been logged out (but jobs in histories in those sessions will not be interrupted).'
        elif user and params.get( 'edit_user_info_button', False ):
            # Edit user information - webapp MUST BE 'galaxy'
            user_type_fd_id = params.get( 'user_type_fd_id', 'none' )
            if user_type_fd_id not in [ 'none' ]:
                user_type_form_definition = trans.sa_session.query( trans.app.model.FormDefinition ).get( trans.security.decode_id( user_type_fd_id ) )
            elif user.values:
                user_type_form_definition = user.values.form_definition
            else:
                # User was created before any of the user_info forms were created
                user_type_form_definition = None
            if user_type_form_definition:
                values = self.get_form_values( trans, user, user_type_form_definition, **kwd )
            else:
                values = {}
            flush_needed = False
            if user.values:
                # Editing the user info of an existing user with existing user info
                user.values.content = values
                trans.sa_session.add( user.values )
                flush_needed = True
            elif values:
                form_values = trans.model.FormValues( user_type_form_definition, values )
                trans.sa_session.add( form_values )
                user.values = form_values
                flush_needed = True
            if flush_needed:
                trans.sa_session.add( user )
                trans.sa_session.flush()
            message = "The user information has been updated with the changes."
        if user and trans.webapp.name == 'galaxy' and is_admin:
            kwd[ 'user_id' ] = trans.security.encode_id( user.id )
        kwd[ 'id' ] = user_id
        if message:
            kwd[ 'message' ] = util.sanitize_text( message )
        if status:
            kwd[ 'status' ] = status
        return trans.response.send_redirect( web.url_for( controller='user',
                                                          action='manage_user_info',
                                                          cntrller=cntrller,
                                                          **kwd ) )

    @web.expose
    def reset_password( self, trans, email=None, **kwd ):
        if trans.app.config.smtp_server is None:
            return trans.show_error_message( "Mail is not configured for this Galaxy instance.  Please contact your local Galaxy administrator." )
        message = util.restore_text( kwd.get( 'message', '' ) )
        status = 'done'
        if kwd.get( 'reset_password_button', False ):
            reset_user = trans.sa_session.query( trans.app.model.User ).filter( trans.app.model.User.table.c.email==email ).first()
            user = trans.get_user()
            if reset_user:
                if user and user.id != reset_user.id:
                    message = "You may only reset your own password"
                    status = 'error'
                else:
                    chars = string.letters + string.digits
                    new_pass = ""
                    for i in range(15):
                        new_pass = new_pass + random.choice(chars)
                    host = trans.request.host.split(':')[0]
                    if host == 'localhost':
                        host = socket.getfqdn()
                    body = 'Your password on %s has been reset to:\n\n  %s\n' % ( host, new_pass )
                    to = email
                    frm = 'galaxy-no-reply@' + host
                    subject = 'Galaxy Password Reset'
                    try:
                        util.send_mail( frm, to, subject, body, trans.app.config )
                        reset_user.set_password_cleartext( new_pass )
                        trans.sa_session.add( reset_user )
                        trans.sa_session.flush()
                        trans.log_event( "User reset password: %s" % email )
                        message = "Password has been reset and emailed to: %s.  <a href='%s'>Click here</a> to return to the login form." % ( email, web.url_for( controller='user', action='login' ) )
                    except Exception, e:
                        message = 'Failed to reset password: %s' % str( e )
                        status = 'error'
                    return trans.response.send_redirect( web.url_for( controller='user',
                                                                      action='reset_password',
                                                                      message=message,
                                                                      status=status ) )
            elif email != None:
                message = "The specified user does not exist"
                status = 'error'
            elif email is None:
                email = ""
        return trans.fill_template( '/user/reset_password.mako',
                                    message=message,
                                    status=status )

    def __validate( self, trans, params, email, password, confirm, username ):
        # If coming from the tool shed webapp, we'll require a public user name
        if trans.webapp.name == 'tool_shed':
            if not username:
                return "A public user name is required in the tool shed."
            if username in [ 'repos' ]:
                return "The term <b>%s</b> is a reserved word in the tool shed, so it cannot be used as a public user name." % username
        message = validate_email( trans, email )
        if not message:
            message = validate_password( trans, password, confirm )
        if not message and username:
            message = validate_publicname( trans, username )
        if not message:
            if trans.webapp.name == 'galaxy':
                if self.get_all_forms( trans,
                                       filter=dict( deleted=False ),
                                       form_type=trans.app.model.FormDefinition.types.USER_INFO ):
                    user_type_fd_id = params.get( 'user_type_fd_id', 'none' )
                    if user_type_fd_id in [ 'none' ]:
                        return "Select the user's type and information"
        return message

    @web.expose
    def set_default_permissions( self, trans, cntrller, **kwd ):
        """Sets the user's default permissions for the new histories"""
        params = util.Params( kwd )
        message = util.restore_text( params.get( 'message', ''  ) )
        status = params.get( 'status', 'done' )
        if trans.user:
            if 'update_roles_button' in kwd:
                p = util.Params( kwd )
                permissions = {}
                for k, v in trans.app.model.Dataset.permitted_actions.items():
                    in_roles = p.get( k + '_in', [] )
                    if not isinstance( in_roles, list ):
                        in_roles = [ in_roles ]
                    in_roles = [ trans.sa_session.query( trans.app.model.Role ).get( x ) for x in in_roles ]
                    action = trans.app.security_agent.get_action( v.action ).action
                    permissions[ action ] = in_roles
                trans.app.security_agent.user_set_default_permissions( trans.user, permissions )
                message = 'Default new history permissions have been changed.'
            return trans.fill_template( 'user/permissions.mako',
                                        cntrller=cntrller,
                                        message=message,
                                        status=status )
        else:
            # User not logged in, history group must be only public
            return trans.show_error_message( "You must be logged in to change your default permitted actions." )
<<<<<<< HEAD
=======

    @web.expose
    @web.require_login()
    def toolbox_filters( self, trans, cntrller, **kwd ):
        """
            Sets the user's default filters for the toolbox.
            Toolbox filters are specified in universe_wsgi.ini.
            The user can activate them and the choice is stored in user_preferences.
        """

        def get_filter_mapping( db_filters, config_filters ):
            """
                Compare the allowed filters from the universe_wsgi.ini config file with the previously saved or default filters from the database.
                We need that to toogle the checkboxes for the formular in the right way.
                Furthermore we extract all information associated to a filter to display them in the formular.
            """
            filters = list()
            for filter_name in config_filters:
                if ":" in filter_name:
                    # Should be a submodule of filters (e.g. examples:restrict_development_tools)
                    (module_name, function_name) = filter_name.rsplit(":", 1)
                    module_name = 'galaxy.tools.filters.%s' % module_name.strip()
                    module = __import__( module_name, globals(), fromlist=['temp_module'] )
                    function = getattr( module, function_name.strip() )
                else:
                    # No module found it has to be explicitly imported.
                    module = __import__( 'galaxy.tools.filters', globals(), fromlist=['temp_module'] )
                    function = getattr( globals(), filter_name.strip() )

                doc_string = docstring_trim( function.__doc__ )
                split = doc_string.split('\n\n')
                if split:
                    sdesc = split[0]
                else:
                    log.error( 'No description specified in the __doc__ string for %s.' % filter_name )
                if len(split) > 1:
                    description = split[1]
                else:
                    description = ''

                if filter_name in db_filters:
                    filters.append( dict( filterpath=filter_name, short_desc=sdesc, desc=description, checked=True ) )
                else:
                    filters.append( dict( filterpath=filter_name, short_desc=sdesc, desc=description, checked=False ) )
            return filters

        params = util.Params( kwd )
        message = util.restore_text( params.get( 'message', ''  ) )
        status = params.get( 'status', 'done' )

        user_id = params.get( 'user_id', False )
        if user_id:
            user = trans.sa_session.query( trans.app.model.User ).get( trans.security.decode_id( user_id ) )
        else:
            user = trans.user

        if user:
            saved_user_tool_filters = list()
            saved_user_section_filters = list()
            saved_user_label_filters = list()

            for name, value in user.preferences.items():
                if name == 'toolbox_tool_filters':
                    saved_user_tool_filters = listify( value, do_strip=True )
                elif name == 'toolbox_section_filters':
                    saved_user_section_filters = listify( value, do_strip=True )
                elif name == 'toolbox_label_filters':
                    saved_user_label_filters = listify( value, do_strip=True )

            tool_filters = get_filter_mapping( saved_user_tool_filters, trans.app.config.user_tool_filters )
            section_filters = get_filter_mapping( saved_user_section_filters, trans.app.config.user_section_filters )
            label_filters = get_filter_mapping( saved_user_label_filters, trans.app.config.user_label_filters )

            return trans.fill_template( 'user/toolbox_filters.mako',
                                        cntrller=cntrller,
                                        message=message,
                                        tool_filters=tool_filters,
                                        section_filters=section_filters,
                                        label_filters=label_filters,
                                        user=user,
                                        status=status )
        else:
            # User not logged in, history group must be only public
            return trans.show_error_message( "You must be logged in to change private toolbox filters." )

    @web.expose
    @web.require_login( "to change the private toolbox filters" )
    def edit_toolbox_filters( self, trans, cntrller, **kwd ):
        params = util.Params( kwd )
        message = util.restore_text( params.get( 'message', '' ) )
        user_id = params.get( 'user_id', False )
        if not user_id:
            # User must be logged in to create a new address
            return trans.show_error_message( "You must be logged in to change the ToolBox filters." )

        user = trans.sa_session.query( trans.app.model.User ).get( trans.security.decode_id( user_id ) )

        if params.get( 'edit_toolbox_filter_button', False ):
            tool_filters = list()
            section_filters = list()
            label_filters = list()
            for name, state in params.flatten():
                if state == 'on':
                    if name.startswith('t_'):
                        tool_filters.append( name[2:] )
                    elif name.startswith('l_'):
                        label_filters.append( name[2:] )
                    elif name.startswith('s_'):
                        section_filters.append( name[2:] )
            user.preferences['toolbox_tool_filters'] = ','.join( tool_filters )
            user.preferences['toolbox_section_filters'] = ','.join( section_filters )
            user.preferences['toolbox_label_filters'] = ','.join( label_filters )

            trans.sa_session.add( user )
            trans.sa_session.flush()
            message = 'ToolBox filters has been updated.'
            kwd = dict( message=message, status='done' )

        # Display the ToolBox filters form with the current values filled in
        return self.toolbox_filters( trans, cntrller, **kwd )

>>>>>>> 94cc2dda
    @web.expose
    @web.require_login( "to get most recently used tool" )
    @web.json_pretty
    def get_most_recently_used_tool_async( self, trans ):
        """ Returns information about the most recently used tool. """

        # Get most recently used tool.
        query = trans.sa_session.query( self.app.model.Job.tool_id ).join( self.app.model.History ). \
                                        filter( self.app.model.History.user==trans.user ). \
                                        order_by( self.app.model.Job.create_time.desc() ).limit(1)
        tool_id = query[0][0] # Get first element in first row of query.
        tool = self.get_toolbox().get_tool( tool_id )

        # Return tool info.
        tool_info = {
            "id" : tool.id,
            "link" : url_for( controller='tool_runner', tool_id=tool.id ),
            "target" : tool.target,
            "name" : tool.name, ## TODO: translate this using _()
            "minsizehint" : tool.uihints.get( 'minwidth', -1 ),
            "description" : tool.description
        }
        return tool_info
<<<<<<< HEAD
=======

>>>>>>> 94cc2dda
    @web.expose
    def manage_addresses(self, trans, **kwd):
        if trans.user:
            params = util.Params( kwd )
            message = util.restore_text( params.get( 'message', '' ) )
            status = params.get( 'status', 'done' )
            show_filter = util.restore_text( params.get( 'show_filter', 'Active' ) )
            if show_filter == 'All':
                addresses = [address for address in trans.user.addresses]
            elif show_filter == 'Deleted':
                addresses = [address for address in trans.user.addresses if address.deleted]
            else:
                addresses = [address for address in trans.user.addresses if not address.deleted]
            return trans.fill_template( 'user/address.mako',
                                        addresses=addresses,
                                        show_filter=show_filter,
                                        message=message,
                                        status=status)
        else:
            # User not logged in, history group must be only public
            return trans.show_error_message( "You must be logged in to change your default permitted actions." )

    @web.expose
    def new_address( self, trans, cntrller, **kwd ):
        params = util.Params( kwd )
        message = util.restore_text( params.get( 'message', ''  ) )
        status = params.get( 'status', 'done' )
        is_admin = cntrller == 'admin' and trans.user_is_admin()
        user_id = params.get( 'user_id', False )
        if not user_id:
            # User must be logged in to create a new address
            return trans.show_error_message( "You must be logged in to create a new address." )
        user = trans.sa_session.query( trans.app.model.User ).get( trans.security.decode_id( user_id ) )
        short_desc = util.restore_text( params.get( 'short_desc', ''  ) )
        name = util.restore_text( params.get( 'name', ''  ) )
        institution = util.restore_text( params.get( 'institution', ''  ) )
        address = util.restore_text( params.get( 'address', ''  ) )
        city = util.restore_text( params.get( 'city', ''  ) )
        state = util.restore_text( params.get( 'state', ''  ) )
        postal_code = util.restore_text( params.get( 'postal_code', ''  ) )
        country = util.restore_text( params.get( 'country', ''  ) )
        phone = util.restore_text( params.get( 'phone', ''  ) )
        ok = True
        if not trans.app.config.allow_user_creation and not is_admin:
            return trans.show_error_message( 'User registration is disabled.  Please contact your local Galaxy administrator for an account.' )
        if params.get( 'new_address_button', False ):
            if not short_desc:
                ok = False
                message = 'Enter a short description for this address'
            elif not name:
                ok = False
                message = 'Enter the name'
            elif not institution:
                ok = False
                message = 'Enter the institution associated with the user'
            elif not address:
                ok = False
                message = 'Enter the address'
            elif not city:
                ok = False
                message = 'Enter the city'
            elif not state:
                ok = False
                message = 'Enter the state/province/region'
            elif not postal_code:
                ok = False
                message = 'Enter the postal code'
            elif not country:
                ok = False
                message = 'Enter the country'
            if ok:
                user_address = trans.model.UserAddress( user=user,
                                                        desc=short_desc,
                                                        name=name,
                                                        institution=institution,
                                                        address=address,
                                                        city=city,
                                                        state=state,
                                                        postal_code=postal_code,
                                                        country=country,
                                                        phone=phone )
                trans.sa_session.add( user_address )
                trans.sa_session.flush()
                message = 'Address (%s) has been added' % user_address.desc
                new_kwd = dict( message=message, status=status )
                if is_admin:
                    new_kwd[ 'user_id' ] = trans.security.encode_id( user.id )
                return trans.response.send_redirect( web.url_for( controller='user',
                                                                  action='manage_user_info',
                                                                  cntrller=cntrller,
                                                                  **new_kwd ) )
        # Display the address form with the current values filled in
        return trans.fill_template( 'user/new_address.mako',
                                    cntrller=cntrller,
                                    user=user,
                                    short_desc=short_desc,
                                    name=name,
                                    institution=institution,
                                    address=address,
                                    city=city,
                                    state=state,
                                    postal_code=postal_code,
                                    country=country,
                                    phone=phone,
                                    message=message,
                                    status=status )

    @web.expose
    def edit_address( self, trans, cntrller, **kwd ):
        params = util.Params( kwd )
        message = util.restore_text( params.get( 'message', ''  ) )
        status = params.get( 'status', 'done' )
        is_admin = cntrller == 'admin' and trans.user_is_admin()
        user_id = params.get( 'user_id', False )
        if not user_id:
            # User must be logged in to create a new address
            return trans.show_error_message( "You must be logged in to create a new address." )
        user = trans.sa_session.query( trans.app.model.User ).get( trans.security.decode_id( user_id ) )
        address_id = params.get( 'address_id', None )
        if not address_id:
            return trans.show_error_message( "No address id received for editing." )
        address_obj = trans.sa_session.query( trans.app.model.UserAddress ).get( trans.security.decode_id( address_id ) )
        if params.get( 'edit_address_button', False  ):
            short_desc = util.restore_text( params.get( 'short_desc', ''  ) )
            name = util.restore_text( params.get( 'name', ''  ) )
            institution = util.restore_text( params.get( 'institution', ''  ) )
            address = util.restore_text( params.get( 'address', ''  ) )
            city = util.restore_text( params.get( 'city', ''  ) )
            state = util.restore_text( params.get( 'state', ''  ) )
            postal_code = util.restore_text( params.get( 'postal_code', ''  ) )
            country = util.restore_text( params.get( 'country', ''  ) )
            phone = util.restore_text( params.get( 'phone', ''  ) )
            ok = True
            if not short_desc:
                ok = False
                message = 'Enter a short description for this address'
            elif not name:
                ok = False
                message = 'Enter the name'
            elif not institution:
                ok = False
                message = 'Enter the institution associated with the user'
            elif not address:
                ok = False
                message = 'Enter the address'
            elif not city:
                ok = False
                message = 'Enter the city'
            elif not state:
                ok = False
                message = 'Enter the state/province/region'
            elif not postal_code:
                ok = False
                message = 'Enter the postal code'
            elif not country:
                ok = False
                message = 'Enter the country'
            if ok:
                address_obj.desc = short_desc
                address_obj.name = name
                address_obj.institution = institution
                address_obj.address = address
                address_obj.city = city
                address_obj.state = state
                address_obj.postal_code = postal_code
                address_obj.country = country
                address_obj.phone = phone
                trans.sa_session.add( address_obj )
                trans.sa_session.flush()
                message = 'Address (%s) has been updated.' % address_obj.desc
                new_kwd = dict( message=message, status=status )
                if is_admin:
                    new_kwd[ 'user_id' ] = trans.security.encode_id( user.id )
                return trans.response.send_redirect( web.url_for( controller='user',
                                                                  action='manage_user_info',
                                                                  cntrller=cntrller,
                                                                  **new_kwd ) )
        # Display the address form with the current values filled in
        return trans.fill_template( 'user/edit_address.mako',
                                    cntrller=cntrller,
                                    user=user,
                                    address_obj=address_obj,
                                    message=message,
                                    status=status )

    @web.expose
    def delete_address( self, trans, cntrller, address_id=None, user_id=None ):
        try:
            user_address = trans.sa_session.query( trans.app.model.UserAddress ).get( trans.security.decod_id( address_id ) )
        except:
            user_adress = None
            message = 'Invalid address is (%s)' % address_id
            status = 'error'
        if user_address:
            user_address.deleted = True
            trans.sa_session.add( user_address )
            trans.sa_session.flush()
            'Address (%s) deleted' % user_address.desc
            status = 'done'
        return trans.response.send_redirect( web.url_for( controller='user',
                                                          action='manage_user_info',
                                                          cntrller=cntrller,
                                                          user_id=user_id,
                                                          message=message,
                                                          status=status ) )

    @web.expose
    def undelete_address( self, trans, cntrller, address_id=None, user_id=None ):
        try:
            user_address = trans.sa_session.query( trans.app.model.UserAddress ).get( trans.security.decode_id( address_id ) )
        except:
            user_adress = None
            message = 'Invalid address is (%s)' % address_id
            status = 'error'
        if user_address:
            user_address.deleted = False
            trans.sa_session.flush()
            message = 'Address (%s) undeleted' % user_address.desc
            status = 'done'
        return trans.response.send_redirect( web.url_for( controller='user',
                                                          action='manage_user_info',
                                                          cntrller=cntrller,
                                                          user_id=user_id,
                                                          message=message,
                                                          status=status ) )

    @web.expose
    def set_user_pref_async( self, trans, pref_name, pref_value ):
        """ Set a user preference asynchronously. If user is not logged in, do nothing. """
        if trans.user:
            trans.log_action( trans.get_user(), "set_user_pref", "", { pref_name : pref_value } )
            trans.user.preferences[pref_name] = pref_value
            trans.sa_session.flush()
    @web.expose
    def log_user_action_async( self, trans, action, context, params ):
        """ Log a user action asynchronously. If user is not logged in, do nothing. """
        if trans.user:
            trans.log_action( trans.get_user(), action, context, params )

    @web.expose
    @web.require_login()
    def dbkeys( self, trans, **kwds ):
        """ Handle custom builds. """

        #
        # Process arguments and add/delete build.
        #
        user = trans.user
        message = None
        lines_skipped = 0
        if self.installed_len_files is None:
            installed_builds = []
            for build in glob.glob( os.path.join(trans.app.config.len_file_path, "*.len") ):
                installed_builds.append( os.path.basename(build).split(".len")[0] )
            self.installed_len_files = ", ".join(installed_builds)
        if 'dbkeys' not in user.preferences:
            dbkeys = {}
        else:
            dbkeys = from_json_string(user.preferences['dbkeys'])
        if 'delete' in kwds:
            # Delete a build.
            key = kwds.get('key', '')
            if key and key in dbkeys:
                del dbkeys[key]
        elif 'add' in kwds:
            # Add new custom build.
            name = kwds.get('name', '')
            key = kwds.get('key', '')

            # Look for build's chrom info in len_file and len_text.
            len_file = kwds.get( 'len_file', None )
            if getattr( len_file, "file", None ): # Check if it's a FieldStorage object
                len_text = len_file.file.read()
            else:
                len_text = kwds.get( 'len_text', None )

            if not len_text:
                # Using FASTA from history.
                dataset_id = kwds.get('dataset_id', '')

            if not name or not key or not ( len_text or dataset_id ):
                message = "You must specify values for all the fields."
            elif key in dbkeys:
                message = "There is already a custom build with that key. Delete it first if you want to replace it."
            else:
                # Have everything needed; create new build.
                build_dict = { "name": name }
                if len_text:
                    # Create new len file
                    new_len = trans.app.model.HistoryDatasetAssociation( extension="len", create_dataset=True, sa_session=trans.sa_session )
                    trans.sa_session.add( new_len )
                    new_len.name = name
                    new_len.visible = False
                    new_len.state = trans.app.model.Job.states.OK
                    new_len.info = "custom build .len file"
                    trans.sa_session.flush()
                    counter = 0
                    f = open(new_len.file_name, "w")
                    # LEN files have format:
                    #   <chrom_name><tab><chrom_length>
                    for line in len_text.split("\n"):
                        lst = line.strip().rsplit(None, 1) # Splits at the last whitespace in the line
                        if not lst or len(lst) < 2:
                            lines_skipped += 1
                            continue
                        chrom, length = lst[0], lst[1]
                        try:
                            length = int(length)
                        except ValueError:
                            lines_skipped += 1
                            continue
                        counter += 1
                        f.write("%s\t%s\n" % (chrom, length))
                    f.close()
                    build_dict.update( { "len": new_len.id, "count": counter } )
                else:
                    dataset_id = trans.security.decode_id( dataset_id )
                    build_dict[ "fasta" ] = dataset_id
                dbkeys[key] = build_dict
        # Save builds.
        # TODO: use database table to save builds.
        user.preferences['dbkeys'] = to_json_string(dbkeys)
        trans.sa_session.flush()

        #
        # Display custom builds page.
        #

        # Add chrom/contig count to dbkeys dict.
        updated = False
        for key, attributes in dbkeys.items():
            if 'count' in attributes:
                # Already have count, so do nothing.
                continue

            # Get len file.
            fasta_dataset = trans.sa_session.query( trans.app.model.HistoryDatasetAssociation ).get( attributes[ 'fasta' ] )
            len_dataset = fasta_dataset.get_converted_dataset( trans, "len" )
            # HACK: need to request dataset again b/c get_converted_dataset()
            # doesn't return dataset (as it probably should).
            len_dataset = fasta_dataset.get_converted_dataset( trans, "len" )
            if len_dataset.state == trans.app.model.Job.states.ERROR:
                # Can't use len dataset.
                continue

            # Get chrom count file.
            chrom_count_dataset = len_dataset.get_converted_dataset( trans, "linecount" )
            if not chrom_count_dataset or chrom_count_dataset.state != trans.app.model.Job.states.OK:
                # No valid linecount dataset.
                continue
            else:
                # Set chrom count.
                chrom_count = int( open( chrom_count_dataset.file_name ).readline() )
                attributes[ 'count' ] = chrom_count
                updated = True

        if updated:
            user.preferences['dbkeys'] = to_json_string(dbkeys)
            trans.sa_session.flush()


        # Potential genome data for custom builds is limited to fasta datasets in current history for now.
        fasta_hdas = trans.sa_session.query( model.HistoryDatasetAssociation ) \
                        .filter_by( history=trans.history, extension="fasta", deleted=False ) \
                        .order_by( model.HistoryDatasetAssociation.hid.desc() )

        return trans.fill_template( 'user/dbkeys.mako',
                                    user=user,
                                    dbkeys=dbkeys,
                                    message=message,
                                    installed_len_files=self.installed_len_files,
                                    lines_skipped=lines_skipped,
                                    fasta_hdas=fasta_hdas,
                                    use_panels=kwds.get( 'use_panels', False ) )
    @web.expose
    @web.require_login()
    def api_keys( self, trans, cntrller, **kwd ):
        params = util.Params( kwd )
        message = util.restore_text( params.get( 'message', ''  ) )
        status = params.get( 'status', 'done' )
        if params.get( 'new_api_key_button', False ):
            new_key = trans.app.model.APIKeys()
            new_key.user_id = trans.user.id
            new_key.key = trans.app.security.get_new_guid()
            trans.sa_session.add( new_key )
            trans.sa_session.flush()
            message = "Generated a new web API key"
            status = "done"
        return trans.fill_template( 'webapps/galaxy/user/api_keys.mako',
                                    cntrller=cntrller,
                                    user=trans.user,
                                    message=message,
                                    status=status )

    # ===== Methods for building SelectFields  ================================
    def __build_user_type_fd_id_select_field( self, trans, selected_value ):
        # Get all the user information forms
        user_info_forms = self.get_all_forms( trans,
                                              filter=dict( deleted=False ),
                                              form_type=trans.model.FormDefinition.types.USER_INFO )
        return build_select_field( trans,
                                   objs=user_info_forms,
                                   label_attr='name',
                                   select_field_name='user_type_fd_id',
                                   initial_value='none',
                                   selected_value=selected_value,
                                   refresh_on_change=True )<|MERGE_RESOLUTION|>--- conflicted
+++ resolved
@@ -27,12 +27,9 @@
 from galaxy.web.form_builder import CheckboxField
 from galaxy.web.form_builder import  build_select_field
 from galaxy.web.framework.helpers import time_ago, grids
-<<<<<<< HEAD
 from datetime import datetime, timedelta
+from galaxy.web.framework.helpers import grids
 from galaxy.util import hash_util
-=======
-from galaxy.web.framework.helpers import grids
->>>>>>> 94cc2dda
 
 log = logging.getLogger( __name__ )
 
@@ -783,7 +780,6 @@
                 success = True
         return ( message, status, user, success )
 
-<<<<<<< HEAD
     def send_verification_email( self, trans, email, username ):
         """
         Send the verification email containing the activation link to the user's email.
@@ -855,8 +851,6 @@
                 return trans.show_error_message( "You are using wrong activation link. Try to log in and we will send you a new activation email.<br><a href='%s'>Go to login page.</a>" ) % web.url_for( controller='root', action='index' )
         return
 
-=======
->>>>>>> 94cc2dda
     def __get_user_type_form_definition( self, trans, user=None, **kwd ):
         params = util.Params( kwd )
         if user and user.values:
@@ -1176,8 +1170,6 @@
         else:
             # User not logged in, history group must be only public
             return trans.show_error_message( "You must be logged in to change your default permitted actions." )
-<<<<<<< HEAD
-=======
 
     @web.expose
     @web.require_login()
@@ -1299,7 +1291,6 @@
         # Display the ToolBox filters form with the current values filled in
         return self.toolbox_filters( trans, cntrller, **kwd )
 
->>>>>>> 94cc2dda
     @web.expose
     @web.require_login( "to get most recently used tool" )
     @web.json_pretty
@@ -1323,10 +1314,7 @@
             "description" : tool.description
         }
         return tool_info
-<<<<<<< HEAD
-=======
-
->>>>>>> 94cc2dda
+
     @web.expose
     def manage_addresses(self, trans, **kwd):
         if trans.user:
