"""
Contains the UCSC proxy
"""

from galaxy.web.base.controller import *

import sys
import json
from galaxy import web, util

import re, urllib, logging

log = logging.getLogger( __name__ )

class UCSCProxy( BaseUIController ):

    def create_display(self, store):
        """Creates a more meaningulf display name"""
        track  = store.get('hgta_track','no track')
        table  = store.get('hgta_table','no table')
        region = store.get('hgta_regionType','')
        if region not in [ 'genome', 'encode']:
            region = store.get('position','')
        if track == table:
            display = 'UCSC: %s (%s)' % (track, region)
        else:
            display = 'UCSC: %s, %s (%s)' % (track, table, region)
        return display

    @web.expose
    def index(self, trans, init=False, **kwd):
        base_url = None
        params = dict(kwd)
        try:
            store = params.get("__GALAXY__", None)
            if store:
                store = json.loads(util.string_to_object(store))
            else:
                store = {}
            UCSC_URL = 'UCSC_URL'
            base_url = store.get(UCSC_URL, "http://genome.ucsc.edu/cgi-bin/hgTables?")
            params   = dict(kwd)
            params['init'] = init

            if not init:
                for key, value in kwd.items():
                    store[key] = value
                try: del store["__GALAXY__"]
                except: pass
            else:
                store = {}

            if init == "1":
                base_url = "http://genome.ucsc.edu/cgi-bin/hgTables?"
                params['db'] = 'hg17'
            if init == "2":
                base_url = "http://genome-test.cse.ucsc.edu/cgi-bin/hgTables?"
                params['db'] = 'hg17'
            if init == "3":
                base_url = "http://archaea.ucsc.edu/cgi-bin/hgTables?"

            store[UCSC_URL] = base_url

            try: del params["__GALAXY__"]
            except: pass
            url = base_url + urllib.urlencode(params)

            page = urllib.urlopen(url)
            content = page.info().get('Content-type', '')
        except Exception, exc:
            trans.log_event( "Proxy Error -> %s" % str(exc) )
            msg = 'There has been a problem connecting to <i>%s</i> <p> <b>%s<b>' % (base_url, exc)
            return msg

        if content.startswith('text/plain'):
            params['display'] = self.create_display(store)
            params['dbkey']   = store.get('db', '*')
            params['tool_id'] = 'ucsc_proxy'
            params['proxy_url'] = base_url
            params['runtool_btn'] = 'T'
            #url = "/echo?" + urllib.urlencode(params)
            url = "/tool_runner/index?" + urllib.urlencode(params)
            trans.response.send_redirect(url)
        else:
            try:
                text = page.read()

                # Serialize store into a form element
                store_text = "<INPUT TYPE=\"HIDDEN\" NAME=\"__GALAXY__\" ID=\"__GALAXY__\" VALUE=\"" \
<<<<<<< HEAD
                             + util.object_to_string(store) + "\" \>"

=======
                             + json.dumps(util.object_to_string(store)) + "\" \>"
                
>>>>>>> 11853f87
                # Remove text regions that should not be exposed
                for key,value in altered_regions.items():
                    text = text.replace(key,value)
                # Capture only the forms
                newtext = beginning
                for form in re.finditer("(?s)(<FORM.*?)(</FORM>)",text):
                    newtext = newtext + form.group(1) + store_text + form.group(2)
                if 'hgta_doLookupPosition' in params:
                    lookup = re.search("(?s).*?(<H2>.*</PRE>)",text)
                    if lookup:
                        newtext = newtext + lookup.group(1)
                # if these keys are in the params, then pass the content through
                passthruContent = ['hgta_doSummaryStats', 'hgta_doSchema', 'hgta_doSchemaDb']
                for k in passthruContent:
                    if k in params:
                        content = re.search("(?s)CONTENT TABLES.*?-->(.*/TABLE>)",text)
                        if content:
                            newtext = newtext + "<TABLE>" + content.group(1)

                newtext = newtext + ending
                return newtext
            except KeyError, exc:
                log.error(str(exc))
                trans.log_event( "Proxy Error -> %s" % str(exc) )
                msg = 'There has been a problem connecting to <i>%s</i> <p> <b>%s<b>' % (base_url, exc)
                return msg

# HTML for generating the proxy page.
beginning = '''<!DOCTYPE HTML PUBLIC "-//W3C//DTD HTML 4.01 Transitional//EN" "http://www.w3.org/TR/html4/loose.dtd">
<html>

<head>
<title>Galaxy</title>
<meta http-equiv="Content-Type" content="text/html; charset=utf-8" />
<link href="/static/style/base.css" rel="stylesheet" type="text/css" />
<script language="javascript" type="text/javascript">
function changeTarget(target)
{
    document.forms['mainForm'].target = target;
}
</script>
</head>

<body>
<div class="toolForm" id="ucsc_proxy">
  <div class="toolFormTitle">UCSC Table Browser</div>

  <div class="toolFormBody">
 '''
ending = '''
<P>This is a proxy to the data services provided by the <a href=\"http://genome.ucsc.edu\" target=\"_blank\">UCSC Genome Browser</a>'s <a href=\"http://genome.ucsc.edu/cgi-bin/hgTables\" target=\"_blank\">Table Browser.</a></P>
  </div>
</div>
</body>
</html>'''

# This is a mess of mappings of text to make the proxy friendlier to
# galaxy users.
altered_regions = {
        '"../cgi-bin/hgTables' : '"/ucsc_proxy/index',
        '<TR><TD>\n<B>output file:</B>&nbsp;<INPUT TYPE=TEXT NAME="hgta_outFileName" SIZE=29 VALUE="">&nbsp;(leave blank to keep output in browser)</TD></TR>\n<TR><TD>\n<B>file type returned:&nbsp;</B><INPUT TYPE=RADIO NAME="hgta_compressType" VALUE="none" CHECKED>&nbsp;plain text&nbsp&nbsp<INPUT TYPE=RADIO NAME="hgta_compressType" VALUE="gzip" >&nbsp;gzip compressed</TD></TR>' : '<INPUT TYPE=HIDDEN NAME="hgta_compressType" VALUE="none" /><INPUT TYPE=HIDDEN NAME="hgta_outFileName" VALUE="" />',
        ' <P>To reset <B>all</B> user cart settings (including custom tracks), \n<A HREF="/cgi-bin/cartReset?destination=/cgi-bin/hgTables">click here</A>.' : '',
        'ACTION="../cgi-bin/hgTables"' : 'ACTION="/ucsc_proxy/index"',
        '<A HREF="/goldenPath/help/customTrack.html" TARGET=_blank>custom track</A>' : '<A HREF="http://genome.ucsc.edu/goldenPath/help/customTrack.html" TARGET=_blank>custom track</A>',
        '<INPUT TYPE=RADIO NAME="hgta_regionType" VALUE="genome" onClick="regionType=\'genome\';" CHECKED>' : '<INPUT TYPE=RADIO NAME="hgta_regionType" VALUE="genome" onClick="regionType=\'genome\';">',
        '<INPUT TYPE=RADIO NAME="hgta_regionType" VALUE="range" onClick="regionType=\'range\';">' : '<INPUT TYPE=RADIO NAME="hgta_regionType" VALUE="range" onClick="regionType=\'range\';" CHECKED>',
        "<OPTION VALUE=bed>" : "<OPTION VALUE=bed SELECTED>" ,
        '<INPUT TYPE=SUBMIT NAME="hgta_doSchema" VALUE="describe table schema">' : '<INPUT TYPE=SUBMIT NAME="hgta_doSchema" VALUE="describe table schema" onClick="changeTarget(\'_blank\')" onMouseOut="changeTarget(\'_self\')">'
        }<|MERGE_RESOLUTION|>--- conflicted
+++ resolved
@@ -87,13 +87,8 @@
 
                 # Serialize store into a form element
                 store_text = "<INPUT TYPE=\"HIDDEN\" NAME=\"__GALAXY__\" ID=\"__GALAXY__\" VALUE=\"" \
-<<<<<<< HEAD
-                             + util.object_to_string(store) + "\" \>"
+                             + json.dumps(util.object_to_string(store)) + "\" \>"
 
-=======
-                             + json.dumps(util.object_to_string(store)) + "\" \>"
-                
->>>>>>> 11853f87
                 # Remove text regions that should not be exposed
                 for key,value in altered_regions.items():
                     text = text.replace(key,value)
