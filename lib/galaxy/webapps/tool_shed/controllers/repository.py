--- conflicted
+++ resolved
@@ -6,11 +6,8 @@
 from time import gmtime
 from time import strftime
 
-from galaxy import eggs
-eggs.require( 'mercurial' )
 from mercurial import mdiff
 from mercurial import patch
-eggs.require('SQLAlchemy')
 from sqlalchemy import and_, false, null, true
 
 import tool_shed.grids.repository_grids as repository_grids
@@ -41,21 +38,8 @@
 from tool_shed.util import shed_util_common as suc
 from tool_shed.util import tool_util
 from tool_shed.util import workflow_util
-<<<<<<< HEAD
-
-from galaxy.webapps.tool_shed.util import ratings_util
-
-import tool_shed.grids.repository_grids as repository_grids
-import tool_shed.grids.util as grids_util
-
-import tool_shed.repository_types.util as rt_util
-
-from mercurial import mdiff
-from mercurial import patch
-=======
 from tool_shed.util.web_util import escape
 from tool_shed.utility_containers import ToolShedUtilityContainerManager
->>>>>>> c7394bd0
 
 log = logging.getLogger( __name__ )
 
