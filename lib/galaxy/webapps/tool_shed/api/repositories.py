import json
import logging
import os
import tarfile
import tempfile
from time import strftime

from galaxy import util
from galaxy import web
from galaxy.model.orm import and_
from galaxy.web.base.controller import BaseAPIController
from galaxy.web.base.controller import HTTPBadRequest
from galaxy.web.framework.helpers import time_ago
<<<<<<< HEAD
from tool_shed.capsule import capsule_manager
import tool_shed.repository_types.util as rt_util
from tool_shed.util import basic_util
from tool_shed.util import encoding_util
from tool_shed.util import hg_util
from tool_shed.util import metadata_util
from tool_shed.util import repository_maintenance_util
=======

from tool_shed.capsule import capsule_manager
from tool_shed.metadata import repository_metadata_manager
from tool_shed.repository_types import util as rt_util

from tool_shed.util import basic_util
from tool_shed.util import encoding_util
from tool_shed.util import hg_util
from tool_shed.util import repository_util
>>>>>>> ed493034
from tool_shed.util import shed_util_common as suc
from tool_shed.util import tool_util

log = logging.getLogger( __name__ )


class RepositoriesController( BaseAPIController ):
    """RESTful controller for interactions with repositories in the Tool Shed."""

    @web.expose_api
    def add_repository_registry_entry( self, trans, payload, **kwd ):
        """
        POST /api/repositories/add_repository_registry_entry
        Adds appropriate entries to the repository registry for the repository defined by the received name and owner.

        :param key: the user's API key
        
        The following parameters are included in the payload.
        :param tool_shed_url (required): the base URL of the Tool Shed containing the Repository
        :param name (required): the name of the Repository
        :param owner (required): the owner of the Repository
        """
        response_dict = {}
        if not trans.user_is_admin():
            response_dict[ 'status' ] = 'error'
            response_dict[ 'message' ] = "You are not authorized to add entries to this Tool Shed's repository registry."
            return response_dict
        tool_shed_url = payload.get( 'tool_shed_url', '' )
        if not tool_shed_url:
            raise HTTPBadRequest( detail="Missing required parameter 'tool_shed_url'." )
        tool_shed_url = tool_shed_url.rstrip( '/' )
        name = payload.get( 'name', '' )
        if not name:
            raise HTTPBadRequest( detail="Missing required parameter 'name'." )
        owner = payload.get( 'owner', '' )
        if not owner:
            raise HTTPBadRequest( detail="Missing required parameter 'owner'." )
        repository = suc.get_repository_by_name_and_owner( trans.app, name, owner )
        if repository is None:
            error_message = 'Cannot locate repository with name %s and owner %s,' % ( str( name ), str( owner ) )
            log.debug( error_message )
            response_dict[ 'status' ] = 'error'
            response_dict[ 'message' ] = error_message
            return response_dict
        # Update the repository registry.
        trans.app.repository_registry.add_entry( repository )
        response_dict[ 'status' ] = 'ok'
        response_dict[ 'message' ] = 'Entries for repository %s owned by %s have been added to the Tool Shed repository registry.' \
            % ( name, owner )
        return response_dict

    @web.expose_api_anonymous
    def get_ordered_installable_revisions( self, trans, name, owner, **kwd ):
        """
        GET /api/repositories/get_ordered_installable_revisions

        :param name: the name of the Repository
        :param owner: the owner of the Repository

        Returns the ordered list of changeset revision hash strings that are associated with installable revisions.
        As in the changelog, the list is ordered oldest to newest.
        """
        # Example URL: http://localhost:9009/api/repositories/get_installable_revisions?name=add_column&owner=test
        if name and owner:
            # Get the repository information.
            repository = suc.get_repository_by_name_and_owner( trans.app, name, owner )
            if repository is None:
                error_message = "Error in the Tool Shed repositories API in get_ordered_installable_revisions: "
                error_message += "cannot locate repository %s owned by %s." % ( str( name ), str( owner ) )
                log.debug( error_message )
                return []
            repo = hg_util.get_repo_for_repository( trans.app, repository=repository, repo_path=None, create=False )
            ordered_installable_revisions = suc.get_ordered_metadata_changeset_revisions( repository, repo, downloadable=True )
            return ordered_installable_revisions
        else:
            error_message = "Error in the Tool Shed repositories API in get_ordered_installable_revisions: "
            error_message += "invalid name %s or owner %s received." % ( str( name ), str( owner ) )
            log.debug( error_message )
            return []

    @web.expose_api_anonymous
    def get_repository_revision_install_info( self, trans, name, owner, changeset_revision, **kwd ):
        """
        GET /api/repositories/get_repository_revision_install_info

        :param name: the name of the Repository
        :param owner: the owner of the Repository
        :param changeset_revision: the changeset_revision of the RepositoryMetadata object associated with the Repository

        Returns a list of the following dictionaries::
        - a dictionary defining the Repository.  For example:
        {
            "deleted": false,
            "deprecated": false,
            "description": "add_column hello",
            "id": "f9cad7b01a472135",
            "long_description": "add_column hello",
            "name": "add_column",
            "owner": "test",
            "private": false,
            "times_downloaded": 6,
            "url": "/api/repositories/f9cad7b01a472135",
            "user_id": "f9cad7b01a472135"
        }
        - a dictionary defining the Repository revision (RepositoryMetadata).  For example:
        {
            "changeset_revision": "3a08cc21466f",
            "downloadable": true,
            "has_repository_dependencies": false,
            "has_repository_dependencies_only_if_compiling_contained_td": false,
            "id": "f9cad7b01a472135",
            "includes_datatypes": false,
            "includes_tool_dependencies": false,
            "includes_tools": true,
            "includes_tools_for_display_in_tool_panel": true,
            "includes_workflows": false,
            "malicious": false,
            "repository_id": "f9cad7b01a472135",
            "url": "/api/repository_revisions/f9cad7b01a472135"
        }
        - a dictionary including the additional information required to install the repository.  For example:
        {
            "add_column": [
                "add_column hello",
                "http://test@localhost:9009/repos/test/add_column",
                "3a08cc21466f",
                "1",
                "test",
                {},
                {}
            ]
        }
        """
        # Example URL: 
        # http://<xyz>/api/repositories/get_repository_revision_install_info?name=<n>&owner=<o>&changeset_revision=<cr>
        if name and owner and changeset_revision:
            # Get the repository information.
            repository = suc.get_repository_by_name_and_owner( trans.app, name, owner )
            if repository is None:
                log.debug( 'Cannot locate repository %s owned by %s' % ( str( name ), str( owner ) ) )
                return {}, {}, {}
            encoded_repository_id = trans.security.encode_id( repository.id )
            repository_dict = repository.to_dict( view='element',
                                                  value_mapper=self.__get_value_mapper( trans ) )
            repository_dict[ 'url' ] = web.url_for( controller='repositories',
                                                    action='show',
                                                    id=encoded_repository_id )
            # Get the repository_metadata information.
            repository_metadata = suc.get_repository_metadata_by_changeset_revision( trans.app,
                                                                                     encoded_repository_id,
                                                                                     changeset_revision )
            if repository_metadata is None:
                # The changeset_revision column in the repository_metadata table has been updated with a new
                # value value, so find the changeset_revision to which we need to update.
                repo = hg_util.get_repo_for_repository( trans.app, repository=repository, repo_path=None, create=False )
                new_changeset_revision = suc.get_next_downloadable_changeset_revision( repository, repo, changeset_revision )
                repository_metadata = suc.get_repository_metadata_by_changeset_revision( trans.app,
                                                                                         encoded_repository_id,
                                                                                         new_changeset_revision )
                changeset_revision = new_changeset_revision
            if repository_metadata is not None:
                encoded_repository_metadata_id = trans.security.encode_id( repository_metadata.id )
                repository_metadata_dict = repository_metadata.to_dict( view='collection',
                                                                        value_mapper=self.__get_value_mapper( trans ) )
                repository_metadata_dict[ 'url' ] = web.url_for( controller='repository_revisions',
                                                                 action='show',
                                                                 id=encoded_repository_metadata_id )
                # Get the repo_info_dict for installing the repository.
                repo_info_dict, \
                includes_tools, \
                includes_tool_dependencies, \
                includes_tools_for_display_in_tool_panel, \
                has_repository_dependencies, \
                has_repository_dependencies_only_if_compiling_contained_td = \
<<<<<<< HEAD
                    repository_maintenance_util.get_repo_info_dict( trans.app,
                                                                    trans.user,
                                                                    encoded_repository_id,
                                                                    changeset_revision )
=======
                    repository_util.get_repo_info_dict( trans.app,
                                                        trans.user,
                                                        encoded_repository_id,
                                                        changeset_revision )
>>>>>>> ed493034
                return repository_dict, repository_metadata_dict, repo_info_dict
            else:
                log.debug( "Unable to locate repository_metadata record for repository id %s and changeset_revision %s" % \
                    ( str( repository.id ), str( changeset_revision ) ) )
                return repository_dict, {}, {}
        else:
            debug_msg = "Error in the Tool Shed repositories API in get_repository_revision_install_info: "
            debug_msg += "Invalid name %s or owner %s or changeset_revision %s received." % \
                ( str( name ), str( owner ), str( changeset_revision ) )
            log.debug( debug_msg )
            return {}, {}, {}

    def __get_value_mapper( self, trans ):
        value_mapper = { 'id' : trans.security.encode_id,
                         'repository_id' : trans.security.encode_id,
                         'user_id' : trans.security.encode_id }
        return value_mapper

    @web.expose_api
    def import_capsule( self, trans, payload, **kwd ):
        """
        POST /api/repositories/new/import_capsule
        Import a repository capsule into the Tool Shed.

        :param key: the user's API key

        The following parameters are included in the payload.
        :param tool_shed_url (required): the base URL of the Tool Shed into which the capsule should be imported.
        :param capsule_file_name (required): the name of the capsule file.
        """
        # Get the information about the capsule to be imported from the payload.
        tool_shed_url = payload.get( 'tool_shed_url', '' )
        if not tool_shed_url:
            raise HTTPBadRequest( detail="Missing required parameter 'tool_shed_url'." )
        capsule_file_name = payload.get( 'capsule_file_name', '' )
        if not capsule_file_name:
            raise HTTPBadRequest( detail="Missing required parameter 'capsule_file_name'." )
        capsule_file_path = os.path.abspath( capsule_file_name )
        capsule_dict = dict( error_message='',
                             encoded_file_path=None,
                             status='ok',
                             tar_archive=None,
                             uploaded_file=None,
                             capsule_file_name=None )
        if os.path.getsize( os.path.abspath( capsule_file_name ) ) == 0:
            log.debug( 'Your capsule file %s is empty.' % str( capsule_file_name ) )
            return {}
        try:
            # Open for reading with transparent compression.
            tar_archive = tarfile.open( capsule_file_path, 'r:*' )
        except tarfile.ReadError, e:
            log.debug( 'Error opening capsule file %s: %s' % ( str( capsule_file_name ), str( e ) ) )
            return {}
        irm = capsule_manager.ImportRepositoryManager( trans.app,
                                                       trans.request.host,
                                                       trans.user,
                                                       trans.user_is_admin() )
        capsule_dict[ 'tar_archive' ] = tar_archive
        capsule_dict[ 'capsule_file_name' ] = capsule_file_name
        capsule_dict = irm.extract_capsule_files( **capsule_dict )
        capsule_dict = irm.validate_capsule( **capsule_dict )
        status = capsule_dict.get( 'status', 'error' )
        if status == 'error':
            log.debug( 'The capsule contents are invalid and cannot be imported:<br/>%s' % \
                str( capsule_dict.get( 'error_message', '' ) ) )
            return {}
        encoded_file_path = capsule_dict.get( 'encoded_file_path', None )
        if encoded_file_path is None:
            log.debug( 'The capsule_dict %s is missing the required encoded_file_path entry.' % str( capsule_dict ) )
            return {}
        file_path = encoding_util.tool_shed_decode( encoded_file_path )
        export_info_file_path = os.path.join( file_path, 'export_info.xml' )
        export_info_dict = irm.get_export_info_dict( export_info_file_path )
        manifest_file_path = os.path.join( file_path, 'manifest.xml' )
        # The manifest.xml file has already been validated, so no error_message should be returned here.
        repository_info_dicts, error_message = irm.get_repository_info_from_manifest( manifest_file_path )
        # Determine the status for each exported repository archive contained within the capsule.
        repository_status_info_dicts = irm.get_repository_status_from_tool_shed( repository_info_dicts )
        # Generate a list of repository name / import results message tuples for display after the capsule is imported.
        import_results_tups = []
        # Only create repositories that do not yet exist and that the current user is authorized to create.  The
        # status will be None for repositories that fall into the intersection of these 2 categories.
        for repository_status_info_dict in repository_status_info_dicts:
            # Add the capsule_file_name and encoded_file_path to the repository_status_info_dict.
            repository_status_info_dict[ 'capsule_file_name' ] = capsule_file_name
            repository_status_info_dict[ 'encoded_file_path' ] = encoded_file_path
            import_results_tups = irm.create_repository_and_import_archive( repository_status_info_dict,
                                                                            import_results_tups )
        irm.check_status_and_reset_downloadable( import_results_tups )
        basic_util.remove_dir( file_path )
        # NOTE: the order of installation is defined in import_results_tups, but order will be lost
        # when transferred to return_dict.
        return_dict = {}
        for import_results_tup in import_results_tups:
            ok, name_owner, message = import_results_tup
            name, owner = name_owner
            key = 'Archive of repository "%s" owned by "%s"' % ( str( name ), str( owner ) )
            val = message.replace( '<b>', '"' ).replace( '</b>', '"' )
            return_dict[ key ] = val
        return return_dict

    @web.expose_api_anonymous
    def index( self, trans, deleted=False, owner=None, name=None, **kwd ):
        """
        GET /api/repositories

        :param deleted: True/False, displays repositories that are or are not set to deleted.
        :param owner: the owner's public username.
        :param name: the repository name.

        Displays a collection (list) of repositories.
        """
        # Example URL: http://localhost:9009/api/repositories
        repository_dicts = []
        deleted = util.asbool( deleted )
        clause_list = [ and_( trans.app.model.Repository.table.c.deprecated == False,
                              trans.app.model.Repository.table.c.deleted == deleted ) ]
        if owner is not None:
            clause_list.append( and_( trans.app.model.User.table.c.username == owner, 
                                      trans.app.model.Repository.table.c.user_id == trans.app.model.User.table.c.id ) )
        if name is not None:
            clause_list.append( trans.app.model.Repository.table.c.name == name )
        for repository in trans.sa_session.query( trans.app.model.Repository ) \
                                          .filter( *clause_list ) \
                                          .order_by( trans.app.model.Repository.table.c.name ):
            repository_dict = repository.to_dict( view='collection',
                                                  value_mapper=self.__get_value_mapper( trans ) )
            repository_dict[ 'url' ] = web.url_for( controller='repositories',
                                                    action='show',
                                                    id=trans.security.encode_id( repository.id ) )
            repository_dicts.append( repository_dict )
        return repository_dicts

    @web.expose_api
    def remove_repository_registry_entry( self, trans, payload, **kwd ):
        """
        POST /api/repositories/remove_repository_registry_entry
        Removes appropriate entries from the repository registry for the repository defined by the received name and owner.

        :param key: the user's API key
        
        The following parameters are included in the payload.
        :param tool_shed_url (required): the base URL of the Tool Shed containing the Repository
        :param name (required): the name of the Repository
        :param owner (required): the owner of the Repository
        """
        response_dict = {}
        if not trans.user_is_admin():
            response_dict[ 'status' ] = 'error'
            response_dict[ 'message' ] = "You are not authorized to remove entries from this Tool Shed's repository registry."
            return response_dict
        tool_shed_url = payload.get( 'tool_shed_url', '' )
        if not tool_shed_url:
            raise HTTPBadRequest( detail="Missing required parameter 'tool_shed_url'." )
        tool_shed_url = tool_shed_url.rstrip( '/' )
        name = payload.get( 'name', '' )
        if not name:
            raise HTTPBadRequest( detail="Missing required parameter 'name'." )
        owner = payload.get( 'owner', '' )
        if not owner:
            raise HTTPBadRequest( detail="Missing required parameter 'owner'." )
        repository = suc.get_repository_by_name_and_owner( trans.app, name, owner )
        if repository is None:
            error_message = 'Cannot locate repository with name %s and owner %s,' % ( str( name ), str( owner ) )
            log.debug( error_message )
            response_dict[ 'status' ] = 'error'
            response_dict[ 'message' ] = error_message
            return response_dict
        # Update the repository registry.
        trans.app.repository_registry.remove_entry( repository )
        response_dict[ 'status' ] = 'ok'
        response_dict[ 'message' ] = 'Entries for repository %s owned by %s have been removed from the Tool Shed repository registry.' \
            % ( name, owner )
        return response_dict

    @web.expose_api
    def repository_ids_for_setting_metadata( self, trans, my_writable=False, **kwd ):
        """
        GET /api/repository_ids_for_setting_metadata

        Displays a collection (list) of repository ids ordered for setting metadata.

        :param key: the API key of the Tool Shed user.
        :param my_writable (optional): if the API key is associated with an admin user in the Tool Shed, setting this param value
                                       to True will restrict resetting metadata to only repositories that are writable by the user
                                       in addition to those repositories of type tool_dependency_definition.  This param is ignored
                                       if the current user is not an admin user, in which case this same restriction is automatic.
        """
        if trans.user_is_admin():
            my_writable = util.asbool( my_writable )
        else:
            my_writable = True
        handled_repository_ids = []
        repository_ids = []
        rmm = repository_metadata_manager.RepositoryMetadataManager( trans.app, trans.user )
        query = rmm.get_query_for_setting_metadata_on_repositories( my_writable=my_writable, order=False )
        # Make sure repositories of type tool_dependency_definition are first in the list.
        for repository in query:
            if repository.type == rt_util.TOOL_DEPENDENCY_DEFINITION and repository.id not in handled_repository_ids:
                repository_ids.append( trans.security.encode_id( repository.id ) )
        # Now add all remaining repositories to the list.
        for repository in query:
            if repository.type != rt_util.TOOL_DEPENDENCY_DEFINITION and repository.id not in handled_repository_ids:
                repository_ids.append( trans.security.encode_id( repository.id ) )
        return repository_ids

    @web.expose_api
    def reset_metadata_on_repositories( self, trans, payload, **kwd ):
        """
        PUT /api/repositories/reset_metadata_on_repositories

        Resets all metadata on all repositories in the Tool Shed in an "orderly fashion".  Since there are currently only two
        repository types (tool_dependecy_definition and unrestricted), the order in which metadata is reset is repositories of
        type tool_dependecy_definition first followed by repositories of type unrestricted, and only one pass is necessary.  If
        a new repository type is introduced, the process will undoubtedly need to be revisited.  To facilitate this order, an
        in-memory list of repository ids that have been processed is maintained.
        
        :param key: the API key of the Tool Shed user.

        The following parameters can optionally be included in the payload.
        :param my_writable (optional): if the API key is associated with an admin user in the Tool Shed, setting this param value
                                       to True will restrict resetting metadata to only repositories that are writable by the user
                                       in addition to those repositories of type tool_dependency_definition.  This param is ignored
                                       if the current user is not an admin user, in which case this same restriction is automatic.
        :param encoded_ids_to_skip (optional): a list of encoded repository ids for repositories that should not be processed.
        :param skip_file (optional): A local file name that contains the encoded repository ids associated with repositories to skip.
                                     This param can be used as an alternative to the above encoded_ids_to_skip.
        """

        def handle_repository( trans, rmm, repository, results ):
            log.debug( "Resetting metadata on repository %s" % str( repository.name ) )
            repository_id = trans.security.encode_id( repository.id )
            try:
                invalid_file_tups, metadata_dict = \
<<<<<<< HEAD
                    metadata_util.reset_all_metadata_on_repository_in_tool_shed( trans, repository_id )
=======
                    rmm.reset_all_metadata_on_repository_in_tool_shed( repository_id )
>>>>>>> ed493034
                if invalid_file_tups:
                    message = tool_util.generate_message_for_invalid_tools( trans.app,
                                                                            invalid_file_tups,
                                                                            repository,
                                                                            None,
                                                                            as_html=False )
                    results[ 'unsuccessful_count' ] += 1
                else:
                    message = "Successfully reset metadata on repository %s owned by %s" % \
                        ( str( repository.name ), str( repository.user.username ) )
                    results[ 'successful_count' ] += 1
            except Exception, e:
                message = "Error resetting metadata on repository %s owned by %s: %s" % \
                    ( str( repository.name ), str( repository.user.username ), str( e ) )
                results[ 'unsuccessful_count' ] += 1
            status = '%s : %s' % ( str( repository.name ), message )
            results[ 'repository_status' ].append( status )
            return results
        rmm = repository_metadata_manager.RepositoryMetadataManager( trans.app, trans.user )
        start_time = strftime( "%Y-%m-%d %H:%M:%S" )
        results = dict( start_time=start_time,
                        repository_status=[],
                        successful_count=0,
                        unsuccessful_count=0 )
        handled_repository_ids = []
        encoded_ids_to_skip = payload.get( 'encoded_ids_to_skip', [] )
        skip_file = payload.get( 'skip_file', None )
        if skip_file and os.path.exists( skip_file ) and not encoded_ids_to_skip:
            # Load the list of encoded_ids_to_skip from the skip_file.
            # Contents of file must be 1 encoded repository id per line.
            lines = open( skip_file, 'rb' ).readlines()
            for line in lines:
                if line.startswith( '#' ):
                    # Skip comments.
                    continue
                encoded_ids_to_skip.append( line.rstrip( '\n' ) )
        if trans.user_is_admin():
            my_writable = util.asbool( payload.get( 'my_writable', False ) )
        else:
            my_writable = True
        query = rmm.get_query_for_setting_metadata_on_repositories( my_writable=my_writable, order=False )
        # First reset metadata on all repositories of type repository_dependency_definition.
        for repository in query:
            encoded_id = trans.security.encode_id( repository.id )
            if encoded_id in encoded_ids_to_skip:
                log.debug( "Skipping repository with id %s because it is in encoded_ids_to_skip %s" % \
                           ( str( repository.id ), str( encoded_ids_to_skip ) ) )
            elif repository.type == rt_util.TOOL_DEPENDENCY_DEFINITION and repository.id not in handled_repository_ids:
                results = handle_repository( trans, rmm, repository, results )
        # Now reset metadata on all remaining repositories.
        for repository in query:
            encoded_id = trans.security.encode_id( repository.id )
            if encoded_id in encoded_ids_to_skip:
                log.debug( "Skipping repository with id %s because it is in encoded_ids_to_skip %s" % \
                           ( str( repository.id ), str( encoded_ids_to_skip ) ) )
            elif repository.type != rt_util.TOOL_DEPENDENCY_DEFINITION and repository.id not in handled_repository_ids:
                results = handle_repository( trans, rmm, repository, results )
        stop_time = strftime( "%Y-%m-%d %H:%M:%S" )
        results[ 'stop_time' ] = stop_time
        return json.dumps( results, sort_keys=True, indent=4 )

    @web.expose_api
    def reset_metadata_on_repository( self, trans, payload, **kwd ):
        """
        PUT /api/repositories/reset_metadata_on_repository

        Resets all metadata on a specified repository in the Tool Shed.
        
        :param key: the API key of the Tool Shed user.
        
        The following parameters must be included in the payload.
        :param repository_id: the encoded id of the repository on which metadata is to be reset.
        """

        def handle_repository( trans, start_time, repository ):
            results = dict( start_time=start_time,
                            repository_status=[] )
            try:
<<<<<<< HEAD
                invalid_file_tups, metadata_dict = \
                    metadata_util.reset_all_metadata_on_repository_in_tool_shed( trans,
                                                                                 trans.security.encode_id( repository.id ) )
=======
                rmm = repository_metadata_manager.RepositoryMetadataManager( trans.app, trans.user )
                invalid_file_tups, metadata_dict = \
                    rmm.reset_all_metadata_on_repository_in_tool_shed( trans.security.encode_id( repository.id ) )
>>>>>>> ed493034
                if invalid_file_tups:
                    message = tool_util.generate_message_for_invalid_tools( trans.app,
                                                                            invalid_file_tups,
                                                                            repository,
                                                                            None,
                                                                            as_html=False )
                else:
                    message = "Successfully reset metadata on repository %s owned by %s" % \
                        ( str( repository.name ), str( repository.user.username ) )
            except Exception, e:
                message = "Error resetting metadata on repository %s owned by %s: %s" % \
                    ( str( repository.name ), str( repository.user.username ), str( e ) )
            status = '%s : %s' % ( str( repository.name ), message )
            results[ 'repository_status' ].append( status )
            return results

        repository_id = payload.get( 'repository_id', None )
        if repository_id is not None:
            repository = suc.get_repository_in_tool_shed( trans.app, repository_id )
            start_time = strftime( "%Y-%m-%d %H:%M:%S" )
            log.debug( "%s...resetting metadata on repository %s" % ( start_time, str( repository.name ) ) )
            results = handle_repository( trans, start_time, repository )
            stop_time = strftime( "%Y-%m-%d %H:%M:%S" )
            results[ 'stop_time' ] = stop_time
        return json.dumps( results, sort_keys=True, indent=4 )

    @web.expose_api_anonymous
    def show( self, trans, id, **kwd ):
        """
        GET /api/repositories/{encoded_repository_id}
        Returns information about a repository in the Tool Shed.

        :param id: the encoded id of the Repository object
        """
        # Example URL: http://localhost:9009/api/repositories/f9cad7b01a472135
        repository = suc.get_repository_in_tool_shed( trans.app, id )
        if repository is None:
            log.debug( "Unable to locate repository record for id %s." % ( str( id ) ) )
            return {}
        repository_dict = repository.to_dict( view='element',
                                              value_mapper=self.__get_value_mapper( trans ) )
        repository_dict[ 'url' ] = web.url_for( controller='repositories',
                                                action='show',
                                                id=trans.security.encode_id( repository.id ) )
        return repository_dict<|MERGE_RESOLUTION|>--- conflicted
+++ resolved
@@ -11,15 +11,6 @@
 from galaxy.web.base.controller import BaseAPIController
 from galaxy.web.base.controller import HTTPBadRequest
 from galaxy.web.framework.helpers import time_ago
-<<<<<<< HEAD
-from tool_shed.capsule import capsule_manager
-import tool_shed.repository_types.util as rt_util
-from tool_shed.util import basic_util
-from tool_shed.util import encoding_util
-from tool_shed.util import hg_util
-from tool_shed.util import metadata_util
-from tool_shed.util import repository_maintenance_util
-=======
 
 from tool_shed.capsule import capsule_manager
 from tool_shed.metadata import repository_metadata_manager
@@ -29,7 +20,6 @@
 from tool_shed.util import encoding_util
 from tool_shed.util import hg_util
 from tool_shed.util import repository_util
->>>>>>> ed493034
 from tool_shed.util import shed_util_common as suc
 from tool_shed.util import tool_util
 
@@ -204,17 +194,10 @@
                 includes_tools_for_display_in_tool_panel, \
                 has_repository_dependencies, \
                 has_repository_dependencies_only_if_compiling_contained_td = \
-<<<<<<< HEAD
-                    repository_maintenance_util.get_repo_info_dict( trans.app,
-                                                                    trans.user,
-                                                                    encoded_repository_id,
-                                                                    changeset_revision )
-=======
                     repository_util.get_repo_info_dict( trans.app,
                                                         trans.user,
                                                         encoded_repository_id,
                                                         changeset_revision )
->>>>>>> ed493034
                 return repository_dict, repository_metadata_dict, repo_info_dict
             else:
                 log.debug( "Unable to locate repository_metadata record for repository id %s and changeset_revision %s" % \
@@ -449,11 +432,7 @@
             repository_id = trans.security.encode_id( repository.id )
             try:
                 invalid_file_tups, metadata_dict = \
-<<<<<<< HEAD
-                    metadata_util.reset_all_metadata_on_repository_in_tool_shed( trans, repository_id )
-=======
                     rmm.reset_all_metadata_on_repository_in_tool_shed( repository_id )
->>>>>>> ed493034
                 if invalid_file_tups:
                     message = tool_util.generate_message_for_invalid_tools( trans.app,
                                                                             invalid_file_tups,
@@ -532,15 +511,9 @@
             results = dict( start_time=start_time,
                             repository_status=[] )
             try:
-<<<<<<< HEAD
-                invalid_file_tups, metadata_dict = \
-                    metadata_util.reset_all_metadata_on_repository_in_tool_shed( trans,
-                                                                                 trans.security.encode_id( repository.id ) )
-=======
                 rmm = repository_metadata_manager.RepositoryMetadataManager( trans.app, trans.user )
                 invalid_file_tups, metadata_dict = \
                     rmm.reset_all_metadata_on_repository_in_tool_shed( trans.security.encode_id( repository.id ) )
->>>>>>> ed493034
                 if invalid_file_tups:
                     message = tool_util.generate_message_for_invalid_tools( trans.app,
                                                                             invalid_file_tups,
