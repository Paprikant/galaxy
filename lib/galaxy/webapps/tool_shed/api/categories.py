--- conflicted
+++ resolved
@@ -72,26 +72,12 @@
 
         Example: GET localhost:9009/api/categories/f9cad7b01a472135/repositories
         """
-<<<<<<< HEAD
-        installable = util.asbool( kwd.get( 'installable', 'false' ) )
-        category = suc.get_category( self.app, category_id )
-=======
         installable = util.asbool(kwd.get('installable', 'false'))
         category = suc.get_category(self.app, category_id)
->>>>>>> 696a1eda
         if category is None:
             category_dict = dict(message='Unable to locate category record for id %s.' % (str(id)),
                                  status='error')
             return category_dict
-<<<<<<< HEAD
-        category_dict = category.to_dict( view='element',
-                                          value_mapper=self.__get_value_mapper( trans ) )
-        category_dict[ 'url' ] = web.url_for( controller='categories',
-                                              action='show',
-                                              id=trans.security.encode_id( category.id ) )
-        repositories = repository_util.get_repositories_by_category( self.app, category.id, installable=installable )
-        category_dict[ 'repositories' ] = repositories
-=======
         category_dict = category.to_dict(view='element',
                                          value_mapper=self.__get_value_mapper(trans))
         category_dict['url'] = web.url_for(controller='categories',
@@ -99,7 +85,6 @@
                                            id=trans.security.encode_id(category.id))
         repositories = repository_util.get_repositories_by_category(self.app, category.id, installable=installable)
         category_dict['repositories'] = repositories
->>>>>>> 696a1eda
         return category_dict
 
     @expose_api_anonymous_and_sessionless
