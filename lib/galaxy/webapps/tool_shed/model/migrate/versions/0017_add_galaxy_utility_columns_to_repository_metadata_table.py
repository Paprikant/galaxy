--- conflicted
+++ resolved
@@ -38,13 +38,8 @@
         c.create(RepositoryMetadata_table, index_name="ix_repository_metadata_inc_datatypes")
         assert c is RepositoryMetadata_table.c.includes_datatypes
         migrate_engine.execute("UPDATE repository_metadata SET includes_datatypes=%s" % default_false)
-<<<<<<< HEAD
-    except Exception as e:
-        print "Adding includes_datatypes column to the repository_metadata table failed: %s" % str(e)
-=======
     except Exception:
         log.exception("Adding includes_datatypes column to the repository_metadata table failed.")
->>>>>>> 2f2acb98
 
     # Create includes_datatypes column
     c = Column("has_repository_dependencies", Boolean, default=False, index=True)
@@ -52,13 +47,8 @@
         c.create(RepositoryMetadata_table, index_name="ix_repository_metadata_has_repo_deps")
         assert c is RepositoryMetadata_table.c.has_repository_dependencies
         migrate_engine.execute("UPDATE repository_metadata SET has_repository_dependencies=%s" % default_false)
-<<<<<<< HEAD
-    except Exception as e:
-        print "Adding has_repository_dependencies column to the repository_metadata table failed: %s" % str(e)
-=======
     except Exception:
         log.exception("Adding has_repository_dependencies column to the repository_metadata table failed.")
->>>>>>> 2f2acb98
 
     # Create includes_tools column
     c = Column("includes_tools", Boolean, default=False, index=True)
@@ -66,13 +56,8 @@
         c.create(RepositoryMetadata_table, index_name="ix_repository_metadata_inc_tools")
         assert c is RepositoryMetadata_table.c.includes_tools
         migrate_engine.execute("UPDATE repository_metadata SET includes_tools=%s" % default_false)
-<<<<<<< HEAD
-    except Exception as e:
-        print "Adding includes_tools column to the repository_metadata table failed: %s" % str(e)
-=======
     except Exception:
         log.exception("Adding includes_tools column to the repository_metadata table failed.")
->>>>>>> 2f2acb98
 
     # Create includes_tool_dependencies column
     c = Column("includes_tool_dependencies", Boolean, default=False, index=True)
@@ -80,13 +65,8 @@
         c.create(RepositoryMetadata_table, index_name="ix_repository_metadata_inc_tool_deps")
         assert c is RepositoryMetadata_table.c.includes_tool_dependencies
         migrate_engine.execute("UPDATE repository_metadata SET includes_tool_dependencies=%s" % default_false)
-<<<<<<< HEAD
-    except Exception as e:
-        print "Adding includes_tool_dependencies column to the repository_metadata table failed: %s" % str(e)
-=======
     except Exception:
         log.exception("Adding includes_tool_dependencies column to the repository_metadata table failed.")
->>>>>>> 2f2acb98
 
     # Create includes_workflows column
     c = Column("includes_workflows", Boolean, default=False, index=True)
@@ -94,13 +74,8 @@
         c.create(RepositoryMetadata_table, index_name="ix_repository_metadata_inc_workflows")
         assert c is RepositoryMetadata_table.c.includes_workflows
         migrate_engine.execute("UPDATE repository_metadata SET includes_workflows=%s" % default_false)
-<<<<<<< HEAD
-    except Exception as e:
-        print "Adding includes_workflows column to the repository_metadata table failed: %s" % str(e)
-=======
     except Exception:
         log.exception("Adding includes_workflows column to the repository_metadata table failed.")
->>>>>>> 2f2acb98
 
 
 def downgrade(migrate_engine):
@@ -112,54 +87,29 @@
     # Drop the includes_workflows column.
     try:
         RepositoryMetadata_table.c.includes_workflows.drop()
-<<<<<<< HEAD
-    except Exception as e:
-        print "Dropping column includes_workflows from the repository_metadata table failed: %s" % str(e)
-=======
     except Exception:
         log.exception("Dropping column includes_workflows from the repository_metadata table failed.")
->>>>>>> 2f2acb98
 
     # Drop the includes_tool_dependencies column.
     try:
         RepositoryMetadata_table.c.includes_tool_dependencies.drop()
-<<<<<<< HEAD
-    except Exception as e:
-        print "Dropping column includes_tool_dependencies from the repository_metadata table failed: %s" % str(e)
-=======
     except Exception:
         log.exception("Dropping column includes_tool_dependencies from the repository_metadata table failed.")
->>>>>>> 2f2acb98
 
     # Drop the includes_tools column.
     try:
         RepositoryMetadata_table.c.includes_tools.drop()
-<<<<<<< HEAD
-    except Exception as e:
-        print "Dropping column includes_tools from the repository_metadata table failed: %s" % str(e)
-=======
     except Exception:
         log.exception("Dropping column includes_tools from the repository_metadata table failed.")
->>>>>>> 2f2acb98
 
     # Drop the has_repository_dependencies column.
     try:
         RepositoryMetadata_table.c.has_repository_dependencies.drop()
-<<<<<<< HEAD
-    except Exception as e:
-        print "Dropping column has_repository_dependencies from the repository_metadata table failed: %s" % str(e)
-=======
     except Exception:
         log.exception("Dropping column has_repository_dependencies from the repository_metadata table failed.")
->>>>>>> 2f2acb98
 
     # Drop the includes_datatypes column.
     try:
         RepositoryMetadata_table.c.includes_datatypes.drop()
-<<<<<<< HEAD
-    except Exception as e:
-        print "Dropping column includes_datatypes from the repository_metadata table failed: %s" % str(e)
-=======
     except Exception:
-        log.exception("Dropping column includes_datatypes from the repository_metadata table failed.")
->>>>>>> 2f2acb98
+        log.exception("Dropping column includes_datatypes from the repository_metadata table failed.")