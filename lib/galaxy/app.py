from __future__ import absolute_import
import logging
import signal
import sys
import time
import os

try:
    from uwsgidecorators import postfork
except:
    def pf_dec(func):
        return func
    postfork = pf_dec

from galaxy import config, jobs
import galaxy.model
import galaxy.security
import galaxy.queues
from galaxy.managers.collections import DatasetCollectionManager
import galaxy.quota
from galaxy.managers.tags import GalaxyTagManager
from galaxy.visualization.genomes import Genomes
from galaxy.visualization.data_providers.registry import DataProviderRegistry
from galaxy.visualization.plugins.registry import VisualizationsRegistry
from galaxy.tools.special_tools import load_lib_tools
from galaxy.tours import ToursRegistry
from galaxy.sample_tracking import external_service_types
from galaxy.openid.providers import OpenIDProviders
from galaxy.tools.data_manager.manager import DataManagers
from galaxy.jobs import metrics as job_metrics
from galaxy.web.proxy import ProxyManager
from galaxy.queue_worker import GalaxyQueueWorker
from galaxy.util import heartbeat
from tool_shed.galaxy_install import update_repository_manager


log = logging.getLogger( __name__ )
app = None


class UniverseApplication( object, config.ConfiguresGalaxyMixin ):
    """Encapsulates the state of a Universe application"""
    def __init__( self, **kwargs ):
        if not log.handlers:
            # Paste didn't handle it, so we need a temporary basic log
            # configured.  The handler added here gets dumped and replaced with
            # an appropriately configured logger in configure_logging below.
            logging.basicConfig(level=logging.DEBUG)
        log.debug( "python path is: %s", ", ".join( sys.path ) )
        self.name = 'galaxy'
        self.new_installation = False
        # Read config file and check for errors
        self.config = config.Configuration( **kwargs )
        self.config.check()
        config.configure_logging( self.config )
        self.configure_fluent_log()
<<<<<<< HEAD

=======
>>>>>>> cf91ab45
        self.config.reload_sanitize_whitelist(explicit='sanitize_whitelist_file' in kwargs)
        self.amqp_internal_connection_obj = galaxy.queues.connection_from_config(self.config)
        # control_worker *can* be initialized with a queue, but here we don't
        # want to and we'll allow postfork to bind and start it.
        self.control_worker = GalaxyQueueWorker(self)

        self._configure_tool_shed_registry()
        self._configure_object_store( fsmon=True )
        # Setup the database engine and ORM
        config_file = kwargs.get( 'global_conf', {} ).get( '__file__', None )
        if config_file:
            log.debug( 'Using "galaxy.ini" config file: %s', config_file )
        check_migrate_tools = self.config.check_migrate_tools
        self._configure_models( check_migrate_databases=True, check_migrate_tools=check_migrate_tools, config_file=config_file )

        # Manage installed tool shed repositories.
        from tool_shed.galaxy_install import installed_repository_manager
        self.installed_repository_manager = installed_repository_manager.InstalledRepositoryManager( self )

        self._configure_datatypes_registry( self.installed_repository_manager )
        galaxy.model.set_datatypes_registry( self.datatypes_registry )

        # Security helper
        self._configure_security()
        # Tag handler
        self.tag_handler = GalaxyTagManager( self )
        # Dataset Collection Plugins
        self.dataset_collections_service = DatasetCollectionManager(self)

        # Tool Data Tables
        self._configure_tool_data_tables( from_shed_config=False )
        # Load dbkey / genome build manager
        self._configure_genome_builds( data_table_name="__dbkeys__", load_old_style=True )

        # Genomes
        self.genomes = Genomes( self )
        # Data providers registry.
        self.data_provider_registry = DataProviderRegistry()

        # Initialize job metrics manager, needs to be in place before
        # config so per-destination modifications can be made.
        self.job_metrics = job_metrics.JobMetrics( self.config.job_metrics_config_file, app=self )

        # Initialize the job management configuration
        self.job_config = jobs.JobConfiguration(self)

        self._configure_toolbox()

        # Load Data Manager
        self.data_managers = DataManagers( self )
        # Load the update repository manager.
        self.update_repository_manager = update_repository_manager.UpdateRepositoryManager( self )
        # Load proprietary datatype converters and display applications.
        self.installed_repository_manager.load_proprietary_converters_and_display_applications()
        # Load datatype display applications defined in local datatypes_conf.xml
        self.datatypes_registry.load_display_applications( self )
        # Load datatype converters defined in local datatypes_conf.xml
        self.datatypes_registry.load_datatype_converters( self.toolbox )
        # Load external metadata tool
        self.datatypes_registry.load_external_metadata_tool( self.toolbox )
        # Load history import/export tools.
        load_lib_tools( self.toolbox )
        # visualizations registry: associates resources with visualizations, controls how to render
        self.visualizations_registry = VisualizationsRegistry(
            self,
            directories_setting=self.config.visualization_plugins_directory,
            template_cache_dir=self.config.template_cache )
        # Tours registry
        self.tour_registry = ToursRegistry(self.config.tour_config_dir)
        # Load security policy.
        self.security_agent = self.model.security_agent
        self.host_security_agent = galaxy.security.HostAgent(
            model=self.security_agent.model,
            permitted_actions=self.security_agent.permitted_actions )
        # Load quota management.
        if self.config.enable_quotas:
            self.quota_agent = galaxy.quota.QuotaAgent( self.model )
        else:
            self.quota_agent = galaxy.quota.NoQuotaAgent( self.model )
        # Heartbeat for thread profiling
        self.heartbeat = None
        # Container for OpenID authentication routines
        if self.config.enable_openid:
            from galaxy.web.framework import openid_manager
            self.openid_manager = openid_manager.OpenIDManager( self.config.openid_consumer_cache_path )
            self.openid_providers = OpenIDProviders.from_file( self.config.openid_config_file )
        else:
            self.openid_providers = OpenIDProviders()
        from galaxy import auth
        self.auth_manager = auth.AuthManager( self )
        # Start the heartbeat process if configured and available (wait until
        # postfork if using uWSGI)
        if self.config.use_heartbeat:
            if heartbeat.Heartbeat:
                self.heartbeat = heartbeat.Heartbeat(
                    self.config,
                    period=self.config.heartbeat_interval,
                    fname=self.config.heartbeat_log
                )
                self.heartbeat.daemon = True

                @postfork
                def _start():
                    self.heartbeat.start()
                if not config.process_is_uwsgi:
                    _start()
        # Transfer manager client
        if self.config.get_bool( 'enable_beta_job_managers', False ):
            from galaxy.jobs import transfer_manager
            self.transfer_manager = transfer_manager.TransferManager( self )
        # Start the job manager
        from galaxy.jobs import manager
        self.job_manager = manager.JobManager( self )
        self.job_manager.start()
        # FIXME: These are exposed directly for backward compatibility
        self.job_queue = self.job_manager.job_queue
        self.job_stop_queue = self.job_manager.job_stop_queue
        self.proxy_manager = ProxyManager( self.config )
        # Initialize the external service types
        self.external_service_types = external_service_types.ExternalServiceTypesCollection(
            self.config.external_service_type_config_file,
            self.config.external_service_type_path, self )

        from galaxy.workflow import scheduling_manager
        # Must be initialized after job_config.
        self.workflow_scheduling_manager = scheduling_manager.WorkflowSchedulingManager( self )

        # Configure handling of signals
        handlers = {}
        if self.heartbeat:
            handlers[signal.SIGUSR1] = self.heartbeat.dump_signal_handler
        self._configure_signal_handlers( handlers )

        self.model.engine.dispose()
        self.server_starttime = int(time.time())  # used for cachebusting

    def shutdown( self ):
        self.workflow_scheduling_manager.shutdown()
        self.job_manager.shutdown()
        self.object_store.shutdown()
        if self.heartbeat:
            self.heartbeat.shutdown()
        self.update_repository_manager.shutdown()
        try:
            self.control_worker.shutdown()
        except AttributeError:
            # There is no control_worker
            pass
        try:
            # If the datatypes registry was persisted, attempt to
            # remove the temporary file in which it was written.
            if self.datatypes_registry.integrated_datatypes_configs is not None:
                os.unlink( self.datatypes_registry.integrated_datatypes_configs )
        except:
            pass

    def configure_fluent_log( self ):
        if self.config.fluent_log:
            from galaxy.util.log.fluent_log import FluentTraceLogger
            self.trace_logger = FluentTraceLogger( 'galaxy', self.config.fluent_host, self.config.fluent_port )
        else:
            self.trace_logger = None

    def is_job_handler( self ):
        return (self.config.track_jobs_in_database and self.job_config.is_handler(self.config.server_name)) or not self.config.track_jobs_in_database<|MERGE_RESOLUTION|>--- conflicted
+++ resolved
@@ -54,10 +54,6 @@
         self.config.check()
         config.configure_logging( self.config )
         self.configure_fluent_log()
-<<<<<<< HEAD
-
-=======
->>>>>>> cf91ab45
         self.config.reload_sanitize_whitelist(explicit='sanitize_whitelist_file' in kwargs)
         self.amqp_internal_connection_obj = galaxy.queues.connection_from_config(self.config)
         # control_worker *can* be initialized with a queue, but here we don't
