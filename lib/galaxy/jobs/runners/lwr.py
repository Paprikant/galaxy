import logging
import subprocess

from galaxy import model
from galaxy.jobs.runners import ClusterJobState, ClusterJobRunner, STOP_SIGNAL

import errno
from time import sleep

from lwr_client import FileStager, Client

log = logging.getLogger( __name__ )

__all__ = [ 'LwrJobRunner' ]


class LwrJobRunner( ClusterJobRunner ):
    """
    LWR Job Runner
    """
<<<<<<< HEAD
    STOP_SIGNAL = object()
    def __init__( self, app ):
        """Start the job runner with 'nworkers' worker threads"""
        self.app = app
        self.sa_session = app.model.context

        # start workers
        self.queue = Queue()
        self.threads = []
        nworkers = app.config.local_job_queue_workers
        log.info( "starting workers" )
        for i in range( nworkers  ):
            worker = threading.Thread( name=( "LwrJobRunner.thread-%d" % i ), target=self.run_next )
            worker.setDaemon( True )
            worker.start()
            self.threads.append( worker )
        log.debug( "%d workers ready", nworkers )

    def run_next( self ):
        """Run the next job, waiting until one is available if neccesary"""
        while 1:
            job_wrapper = self.queue.get()
            if job_wrapper is self.STOP_SIGNAL:
                return
            try:
                self.run_job( job_wrapper )
            except:
                log.exception( "Uncaught exception running job" )
=======
    runner_name = "LWRRunner"
>>>>>>> 099e644b

    def __init__( self, app ):
        """Start the job runner """
        super( LwrJobRunner, self ).__init__( app )
        self._init_monitor_thread()
        log.info( "starting LWR workers" )
        self._init_worker_threads()

    def check_watched_item(self, job_state):
        try:
            client = self.get_client_from_state(job_state)
            complete = client.check_complete()
        except Exception:
            # An orphaned job was put into the queue at app startup, so remote server went down
            # either way we are done I guess.
            self.mark_as_finished(job_state)
            return None
        if complete:
            self.mark_as_finished(job_state)
            return None
        return job_state

    def queue_job(self, job_wrapper):
        stderr = stdout = command_line = ''

        runner_url = job_wrapper.get_job_runner_url()

        try:
            job_wrapper.prepare()
            if hasattr(job_wrapper, 'prepare_input_files_cmds') and job_wrapper.prepare_input_files_cmds is not None:
                for cmd in job_wrapper.prepare_input_files_cmds: # run the commands to stage the input files
                    #log.debug( 'executing: %s' % cmd )
                    if 0 != os.system(cmd):
                        raise Exception('Error running file staging command: %s' % cmd)
                job_wrapper.prepare_input_files_cmds = None # prevent them from being used in-line
            command_line = self.build_command_line( job_wrapper, include_metadata=False, include_work_dir_outputs=False )
        except:
            job_wrapper.fail( "failure preparing job", exception=True )
            log.exception("failure running job %d" % job_wrapper.job_id)
            return

        # If we were able to get a command line, run the job
        if not command_line:
            job_wrapper.finish( '', '' )
            return

        try:
            #log.debug( 'executing: %s' % command_line )
            client = self.get_client_from_wrapper(job_wrapper)
            output_files = self.get_output_files(job_wrapper)
            input_files = job_wrapper.get_input_fnames()
            working_directory = job_wrapper.working_directory
            file_stager = FileStager(client, command_line, job_wrapper.extra_filenames, input_files, output_files, job_wrapper.tool.tool_dir, working_directory)
            rebuilt_command_line = file_stager.get_rewritten_command_line()
            job_id = file_stager.job_id
            client.launch( rebuilt_command_line )
            job_wrapper.set_runner( runner_url, job_id )
            job_wrapper.change_state( model.Job.states.RUNNING )

        except Exception, exc:
            job_wrapper.fail( "failure running job", exception=True )
            log.exception("failure running job %d" % job_wrapper.job_id)
            return

        lwr_job_state = ClusterJobState()
        lwr_job_state.job_wrapper = job_wrapper
        lwr_job_state.job_id = job_id
        lwr_job_state.old_state = True
        lwr_job_state.running = True
        lwr_job_state.runner_url = runner_url
        self.monitor_job(lwr_job_state)

    def get_output_files(self, job_wrapper):
        output_fnames = job_wrapper.get_output_fnames()
        return [ str( o ) for o in output_fnames ]


    def determine_lwr_url(self, url):
        lwr_url = url[ len( 'lwr://' ) : ]
        return  lwr_url 

    def get_client_from_wrapper(self, job_wrapper):
        job_id = job_wrapper.job_id
        if hasattr(job_wrapper, 'task_id'):
            job_id = "%s_%s" % (job_id, job_wrapper.task_id)
        return self.get_client( job_wrapper.get_job_runner_url(), job_id )

    def get_client_from_state(self, job_state):
        job_runner = job_state.runner_url
        job_id = job_state.job_id
        return self.get_client(job_runner, job_id)

    def get_client(self, job_runner, job_id):
        lwr_url = self.determine_lwr_url( job_runner )
        return Client(lwr_url, job_id)   

    def finish_job( self, job_state ):
        stderr = stdout = command_line = ''
        job_wrapper = job_state.job_wrapper
        try:
            client = self.get_client_from_state(job_state)

            run_results = client.raw_check_complete()
            log.debug('run_results %s' % run_results )
            stdout = run_results['stdout']
            stderr = run_results['stderr']

            if job_wrapper.get_state() not in [ model.Job.states.ERROR, model.Job.states.DELETED ]:
                work_dir_outputs = self.get_work_dir_outputs(job_wrapper)
                output_files = self.get_output_files(job_wrapper)
                for source_file, output_file in work_dir_outputs:
                    client.download_work_dir_output(source_file, job_wrapper.working_directory, output_file)
                    # Remove from full output_files list so don't try to download directly.
                    output_files.remove(output_file)
                for output_file in output_files:
                    client.download_output(output_file, working_directory=job_wrapper.working_directory)
            client.clean()
            log.debug('execution finished: %s' % command_line)
        except Exception, exc:
            job_wrapper.fail( "failure running job", exception=True )
            log.exception("failure running job %d" % job_wrapper.job_id)
            return
        #run the metadata setting script here
        #this is terminate-able when output dataset/job is deleted
        #so that long running set_meta()s can be canceled without having to reboot the server
        if job_wrapper.get_state() not in [ model.Job.states.ERROR, model.Job.states.DELETED ] and self.app.config.set_metadata_externally and job_wrapper.output_paths:
            external_metadata_script = job_wrapper.setup_external_metadata( output_fnames = job_wrapper.get_output_fnames(),
                                                                            set_extension = True,
                                                                            kwds = { 'overwrite' : False } ) #we don't want to overwrite metadata that was copied over in init_meta(), as per established behavior
            log.debug( 'executing external set_meta script for job %d: %s' % ( job_wrapper.job_id, external_metadata_script ) )
            external_metadata_proc = subprocess.Popen( args = external_metadata_script, 
                                         shell = True, 
                                         env = os.environ,
                                         preexec_fn = os.setpgrp )
            job_wrapper.external_output_metadata.set_job_runner_external_pid( external_metadata_proc.pid, self.sa_session )
            external_metadata_proc.wait()
            log.debug( 'execution of external set_meta finished for job %d' % job_wrapper.job_id )

        # Finish the job                
        try:
            job_wrapper.finish( stdout, stderr )
        except:
            log.exception("Job wrapper finish method failed")
            job_wrapper.fail("Unable to finish job", exception=True)

    def fail_job( self, job_state ):
        """
        Seperated out so we can use the worker threads for it.
        """
        self.stop_job( self.sa_session.query( self.app.model.Job ).get( job_state.job_wrapper.job_id ) )
        job_state.job_wrapper.fail( job_state.fail_message )

    def shutdown( self ):
        """Attempts to gracefully shut down the worker threads"""
        log.info( "sending stop signal to worker threads" )
        self.monitor_queue.put( STOP_SIGNAL )
        for i in range( len( self.work_threads ) ):
            self.work_queue.put( ( STOP_SIGNAL, None ) )
        log.info( "local job runner stopped" )

    def check_pid( self, pid ):
        try:
            os.kill( pid, 0 )
            return True
        except OSError, e:
            if e.errno == errno.ESRCH:
                log.debug( "check_pid(): PID %d is dead" % pid )
            else:
                log.warning( "check_pid(): Got errno %s when attempting to check PID %d: %s" %( errno.errorcode[e.errno], pid, e.strerror ) )
            return False

    def stop_job( self, job ):
        #if our local job has JobExternalOutputMetadata associated, then our primary job has to have already finished
        job_ext_output_metadata = job.get_external_output_metadata()
        if job_ext_output_metadata: 
            pid = job_ext_output_metadata[0].job_runner_external_pid #every JobExternalOutputMetadata has a pid set, we just need to take from one of them
            if pid in [ None, '' ]:
                log.warning( "stop_job(): %s: no PID in database for job, unable to stop" % job.id )
                return
            pid = int( pid )
            if not self.check_pid( pid ):
                log.warning( "stop_job(): %s: PID %d was already dead or can't be signaled" % ( job.id, pid ) )
                return
            for sig in [ 15, 9 ]:
                try:
                    os.killpg( pid, sig )
                except OSError, e:
                    log.warning( "stop_job(): %s: Got errno %s when attempting to signal %d to PID %d: %s" % ( job.id, errno.errorcode[e.errno], sig, pid, e.strerror ) )
                    return  # give up
                sleep( 2 )
                if not self.check_pid( pid ):
                    log.debug( "stop_job(): %s: PID %d successfully killed with signal %d" %( job.id, pid, sig ) )
                    return
                else:
                    log.warning( "stop_job(): %s: PID %d refuses to die after signaling TERM/KILL" %( job.id, pid ) )
        else:
            # Remote kill
            lwr_url = job.job_runner_name
            job_id = job.job_runner_external_id
            log.debug("Attempt remote lwr kill of job with url %s and id %s" % (lwr_url, job_id))
            client = self.get_client(lwr_url, job_id)
            client.kill()


    def recover( self, job, job_wrapper ):
        """Recovers jobs stuck in the queued/running state when Galaxy started"""
        job_state = ClusterJobState()
        job_state.job_id = str( job.get_job_runner_external_id() )
        job_state.runner_url = job_wrapper.get_job_runner_url()
        job_wrapper.command_line = job.get_command_line()
        job_state.job_wrapper = job_wrapper
        if job.get_state() == model.Job.states.RUNNING:
            log.debug( "(LWR/%s) is still in running state, adding to the LWR queue" % ( job.get_id()) )
            job_state.old_state = True
            job_state.running = True
            self.monitor_queue.put( job_state )
        elif job.get_state() == model.Job.states.QUEUED:
            # LWR doesn't queue currently, so this indicates galaxy was shutoff while 
            # job was being staged. Not sure how to recover from that. 
            job_state.job_wrapper.fail( "This job was killed when Galaxy was restarted.  Please retry the job." )<|MERGE_RESOLUTION|>--- conflicted
+++ resolved
@@ -18,7 +18,209 @@
     """
     LWR Job Runner
     """
-<<<<<<< HEAD
+    runner_name = "LWRRunner"
+
+    def __init__( self, app ):
+        """Start the job runner """
+        super( LwrJobRunner, self ).__init__( app )
+        self._init_monitor_thread()
+        log.info( "starting LWR workers" )
+        self._init_worker_threads()
+
+    def check_watched_item(self, job_state):
+        try:
+            client = self.get_client_from_state(job_state)
+            complete = client.check_complete()
+        except Exception:
+            # An orphaned job was put into the queue at app startup, so remote server went down
+            # either way we are done I guess.
+            self.mark_as_finished(job_state)
+            return None
+        if complete:
+            self.mark_as_finished(job_state)
+            return None
+        return job_state
+
+        job_config = client.setup()
+
+        self.new_working_directory = job_config['working_directory']
+        self.new_outputs_directory = job_config['outputs_directory']
+        self.remote_path_separator = job_config['path_separator']
+
+        self.__initialize_referenced_tool_files()
+        self.__upload_tool_files()
+        self.__upload_input_files()
+        self.__initialize_output_file_renames()
+        self.__initialize_config_file_renames()
+        self.__rewrite_and_upload_config_files()
+        self.__rewrite_command_line()
+
+    def __initialize_referenced_tool_files(self):
+        pattern = r"(%s%s\S+)" % (self.tool_dir, os.sep)
+        referenced_tool_files = []
+        referenced_tool_files += re.findall(pattern, self.command_line)
+        if self.config_files != None:
+            for config_file in self.config_files:
+                referenced_tool_files += re.findall(pattern, self.__read(config_file))
+        self.referenced_tool_files = referenced_tool_files
+
+    def __upload_tool_files(self):
+        for referenced_tool_file in self.referenced_tool_files:
+            tool_upload_response = self.client.upload_tool_file(referenced_tool_file)
+            self.file_renames[referenced_tool_file] = tool_upload_response['path']
+
+    def __upload_input_files(self):
+        for input_file in self.input_files:
+            input_upload_response = self.client.upload_input(input_file)
+            self.file_renames[input_file] = input_upload_response['path']
+            
+    def __initialize_output_file_renames(self):
+        for output_file in self.output_files:
+            self.file_renames[output_file] = r'%s%s%s' % (self.new_outputs_directory, 
+                                                         self.remote_path_separator, 
+                                                         os.path.basename(output_file))
+
+    def __initialize_config_file_renames(self):
+        for config_file in self.config_files:
+            self.file_renames[config_file] = r'%s%s%s' % (self.new_working_directory,
+                                                         self.remote_path_separator,
+                                                         os.path.basename(config_file))
+
+    def __rewrite_paths(self, contents):
+        new_contents = contents
+        for local_path, remote_path in self.file_renames.iteritems():
+            new_contents = new_contents.replace(local_path, remote_path)
+        return new_contents
+
+    def __rewrite_and_upload_config_files(self):
+        for config_file in self.config_files:
+            config_contents = self.__read(config_file)
+            new_config_contents = self.__rewrite_paths(config_contents)
+            self.client.upload_config_file(config_file, new_config_contents)
+
+    def __rewrite_command_line(self):
+        self.rewritten_command_line = self.__rewrite_paths(self.command_line)
+
+    def get_rewritten_command_line(self):
+        return self.rewritten_command_line
+
+    def __read(self, path):
+        input = open(path, "r")
+        try:
+            return input.read()
+        finally:
+            input.close()
+
+        
+        
+class Client(object):
+    """    
+    """
+    """    
+    """
+    def __init__(self, remote_host, job_id, private_key=None):
+        if not remote_host.endswith("/"):
+            remote_host = remote_host + "/"
+        ## If we don't have an explicit private_key defined, check for
+        ## one embedded in the URL. A URL of the form
+        ## https://moo@cow:8913 will try to contact https://cow:8913
+        ## with a private key of moo
+        private_key_format = "https?://(.*)@.*/?"
+        private_key_match= re.match(private_key_format, remote_host)
+        if not private_key and private_key_match:
+            private_key = private_key_match.group(1)
+            remote_host = remote_host.replace("%s@" % private_key, '', 1)
+        self.remote_host = remote_host
+        self.job_id = job_id
+        self.private_key = private_key
+
+    def url_open(self, request, data):
+        return urllib2.urlopen(request, data)
+        
+    def __build_url(self, command, args):
+        if self.private_key:
+            args["private_key"] = self.private_key
+        data = urllib.urlencode(args)
+        url = self.remote_host + command + "?" + data
+        return url
+
+    def __raw_execute(self, command, args = {}, data = None):
+        url = self.__build_url(command, args)
+        request = urllib2.Request(url=url, data=data)
+        response = self.url_open(request, data)
+        return response
+
+    def __raw_execute_and_parse(self, command, args = {}, data = None):
+        response = self.__raw_execute(command, args, data)
+        return simplejson.loads(response.read())
+
+    def __upload_file(self, action, path, contents = None):
+        """ """
+        input = open(path, 'rb')
+        try:
+            mmapped_input = mmap.mmap(input.fileno(), 0, access = mmap.ACCESS_READ)
+            return self.__upload_contents(action, path, mmapped_input)
+        finally:
+            input.close()
+
+    def __upload_contents(self, action, path, contents):
+        name = os.path.basename(path)
+        args = {"job_id" : self.job_id, "name" : name}
+        return self.__raw_execute_and_parse(action, args, contents)
+    
+    def upload_tool_file(self, path):
+        return self.__upload_file("upload_tool_file", path)
+
+    def upload_input(self, path):
+        return self.__upload_file("upload_input", path)
+
+    def upload_config_file(self, path, contents):
+        return self.__upload_contents("upload_config_file", path, contents)
+        
+    def download_output(self, path):
+        """ """
+        name = os.path.basename(path)
+        response = self.__raw_execute('download_output', {'name' : name, 
+                                                          "job_id" : self.job_id})
+        output = open(path, 'wb')
+        try:
+            while True:
+                buffer = response.read(1024)
+                if buffer == "":
+                    break
+                output.write(buffer)
+        finally:
+            output.close()
+    
+    def launch(self, command_line):
+        """ """
+        return self.__raw_execute("launch", {"command_line" : command_line,
+                                             "job_id" : self.job_id})
+
+    def kill(self):
+        return self.__raw_execute("kill", {"job_id" : self.job_id})
+    
+    def wait(self):
+        """ """
+        while True:
+            check_complete_response = self.__raw_execute_and_parse("check_complete", {"job_id" : self.job_id })
+            complete = check_complete_response["complete"] == "true"
+            if complete:
+                return check_complete_response
+            time.sleep(1)
+
+    def clean(self):
+        self.__raw_execute("clean", { "job_id" : self.job_id })
+
+    def setup(self):
+        return self.__raw_execute_and_parse("setup", { "job_id" : self.job_id })
+
+
+
+class LwrJobRunner( BaseJobRunner ):
+    """
+    Lwr Job Runner
+    """
     STOP_SIGNAL = object()
     def __init__( self, app ):
         """Start the job runner with 'nworkers' worker threads"""
@@ -47,32 +249,19 @@
                 self.run_job( job_wrapper )
             except:
                 log.exception( "Uncaught exception running job" )
-=======
-    runner_name = "LWRRunner"
->>>>>>> 099e644b
-
-    def __init__( self, app ):
-        """Start the job runner """
-        super( LwrJobRunner, self ).__init__( app )
-        self._init_monitor_thread()
-        log.info( "starting LWR workers" )
-        self._init_worker_threads()
-
-    def check_watched_item(self, job_state):
-        try:
-            client = self.get_client_from_state(job_state)
-            complete = client.check_complete()
-        except Exception:
-            # An orphaned job was put into the queue at app startup, so remote server went down
-            # either way we are done I guess.
-            self.mark_as_finished(job_state)
-            return None
-        if complete:
-            self.mark_as_finished(job_state)
-            return None
-        return job_state
-
-    def queue_job(self, job_wrapper):
+
+    def determine_lwr_url(self, url):
+        lwr_url = url[ len( 'lwr://' ) : ]
+        return  lwr_url 
+
+    def get_client_from_wrapper(self, job_wrapper):
+        return self.get_client( job_wrapper.get_job_runner_url(), job_wrapper.job_id )
+
+    def get_client(self, job_runner, job_id):
+        lwr_url = self.determine_lwr_url( job_runner )
+        return Client(lwr_url, job_id)   
+
+    def run_job( self, job_wrapper ):
         stderr = stdout = command_line = ''
 
         runner_url = job_wrapper.get_job_runner_url()
