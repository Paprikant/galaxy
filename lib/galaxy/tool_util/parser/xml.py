import logging
import re
import uuid
from collections import OrderedDict
from math import isinf

import packaging.version

from galaxy.tool_util.deps import requirements
from galaxy.tool_util.parser.util import (
    DEFAULT_DELTA,
    DEFAULT_DELTA_FRAC
)
from galaxy.util import (
    string_as_bool,
    xml_text,
    xml_to_string
)
from .interface import (
    InputSource,
    PageSource,
    PagesSource,
    TestCollectionDef,
    TestCollectionOutputDef,
    ToolSource,
)
from .output_actions import ToolOutputActionGroup
from .output_collection_def import dataset_collector_descriptions_from_elem
from .output_objects import (
    ToolExpressionOutput,
    ToolOutput,
    ToolOutputCollection,
    ToolOutputCollectionStructure
)
from .stdio import (
    aggressive_error_checks,
    error_on_exit_code,
    StdioErrorLevel,
    ToolStdioExitCode,
    ToolStdioRegex,
)


log = logging.getLogger(__name__)


class XmlToolSource(ToolSource):
    """ Responsible for parsing a tool from classic Galaxy representation.
    """

    def __init__(self, xml_tree, source_path=None, macro_paths=None):
        self.xml_tree = xml_tree
        self.root = xml_tree.getroot()
        self._source_path = source_path
        self._macro_paths = macro_paths or []
        self.legacy_defaults = self.parse_profile() == "16.01"

    def to_string(self):
        return xml_to_string(self.root)

    def parse_version(self):
        return self.root.get("version", None)

    def parse_id(self):
        return self.root.get("id")

    def parse_tool_module(self):
        root = self.root
        if root.find("type") is not None:
            type_elem = root.find("type")
            module = type_elem.get('module', 'galaxy.tools')
            cls = type_elem.get('class')
            return module, cls

        return None

    def parse_action_module(self):
        root = self.root
        action_elem = root.find("action")
        if action_elem is not None:
            module = action_elem.get('module')
            cls = action_elem.get('class')
            return module, cls
        else:
            return None

    def parse_tool_type(self):
        root = self.root
        if root.get('tool_type', None) is not None:
            return root.get('tool_type')

    def parse_name(self):
        return self.root.get("name")

    def parse_edam_operations(self):
        edam_ops = self.root.find("edam_operations")
        if edam_ops is None:
            return []
        return [edam_op.text for edam_op in edam_ops.findall("edam_operation")]

    def parse_edam_topics(self):
        edam_topics = self.root.find("edam_topics")
        if edam_topics is None:
            return []
        return [edam_topic.text for edam_topic in edam_topics.findall("edam_topic")]

    def parse_xrefs(self):
        xrefs = self.root.find("xrefs")
        if xrefs is None:
            return []
        return [dict(value=xref.text.strip(), reftype=xref.attrib['type']) for xref in xrefs.findall("xref") if xref.get("type")]

    def parse_description(self):
        return xml_text(self.root, "description")

    def parse_is_multi_byte(self):
        return self._get_attribute_as_bool("is_multi_byte", self.default_is_multi_byte)

    def parse_display_interface(self, default):
        return self._get_attribute_as_bool("display_interface", default)

    def parse_require_login(self, default):
        return self._get_attribute_as_bool("require_login", default)

    def parse_request_param_translation_elem(self):
        return self.root.find("request_param_translation")

    def parse_command(self):
        command_el = self._command_el
        return ((command_el is not None) and command_el.text) or None

    def parse_expression(self):
        """ Return string containing command to run.
        """
        expression_el = self.root.find("expression")
        if expression_el is not None:
            expression_type = expression_el.get("type")
            if expression_type != "ecma5.1":
                raise Exception("Unknown expression type [%s] encountered" % expression_type)
            return expression_el.text
        return None

    def parse_environment_variables(self):
        environment_variables_el = self.root.find("environment_variables")
        if environment_variables_el is None:
            return []

        environment_variables = []
        for environment_variable_el in environment_variables_el.findall("environment_variable"):
            template = environment_variable_el.text
            inject = environment_variable_el.get("inject")
            if inject:
                assert not template, "Cannot specify inject and environment variable template."
                assert inject in ["api_key"]
            if template:
                assert not inject, "Cannot specify inject and environment variable template."
            definition = {
                "name": environment_variable_el.get("name"),
                "template": template,
                "inject": inject,
                "strip": string_as_bool(environment_variable_el.get("strip", False)),
            }
            environment_variables.append(
                definition
            )
        return environment_variables

    def parse_home_target(self):
        target = "job_home" if self.parse_profile() >= "18.01" else "shared_home"
        command_el = self._command_el
        command_legacy = (command_el is not None) and command_el.get("use_shared_home", None)
        if command_legacy is not None:
            target = "shared_home" if string_as_bool(command_legacy) else "job_home"
        return target

    def parse_tmp_target(self):
        # Default to not touching TMPDIR et. al. but if job_tmp is set
        # in job_conf then do. This is a very conservative approach that shouldn't
        # break or modify any configurations by default.
        return "job_tmp_if_explicit"

<<<<<<< HEAD
    def parse_docker_env_pass_through(self):
        if self.parse_profile() < "18.01":
            return ["GALAXY_SLOTS"]
        else:
            # Pass home, etc...
            return super().parse_docker_env_pass_through()

=======
>>>>>>> 076e6402
    def parse_interpreter(self):
        interpreter = None
        command_el = self._command_el
        if command_el is not None:
            interpreter = command_el.get("interpreter", None)
        if interpreter and not self.legacy_defaults:
            log.warning("Deprecated interpreter attribute on command element is now ignored.")
            interpreter = None
        return interpreter

    def parse_version_command(self):
        version_cmd = self.root.find("version_command")
        if version_cmd is not None:
            return version_cmd.text
        else:
            return None

    def parse_version_command_interpreter(self):
        if self.parse_version_command() is not None:
            version_cmd = self.root.find("version_command")
            version_cmd_interpreter = version_cmd.get("interpreter", None)
            if version_cmd_interpreter:
                return version_cmd_interpreter
        return None

    def parse_parallelism(self):
        parallelism = self.root.find("parallelism")
        parallelism_info = None
        if parallelism is not None and parallelism.get("method"):
            return ParallelismInfo(parallelism)
        return parallelism_info

    def parse_interactivetool(self):
        interactivetool_el = self.root.find("entry_points")
        rtt = []
        if interactivetool_el is None:
            return rtt
        for ep_el in interactivetool_el.findall("entry_point"):
            port = ep_el.find("port")
            assert port is not None, ValueError('A port is required for InteractiveTools')
            port = port.text.strip()
            url = ep_el.find("url")
            if url is not None:
                url = url.text.strip()
            name = ep_el.get('name', None)
            if name:
                name = name.strip()
            requires_domain = string_as_bool(ep_el.attrib.get("requires_domain", False))
            rtt.append(dict(port=port, url=url, name=name, requires_domain=requires_domain))
        return rtt

    def parse_hidden(self):
        hidden = xml_text(self.root, "hidden")
        if hidden:
            hidden = string_as_bool(hidden)
        return hidden

    def parse_redirect_url_params_elem(self):
        return self.root.find("redirect_url_params")

    def parse_sanitize(self):
        return self._get_option_value("sanitize", True)

    def parse_refresh(self):
        return self._get_option_value("refresh", False)

    def _get_option_value(self, key, default):
        root = self.root
        for option_elem in root.findall("options"):
            if key in option_elem.attrib:
                return string_as_bool(option_elem.get(key))
        return default

    @property
    def _command_el(self):
        return self.root.find("command")

    def _get_attribute_as_bool(self, attribute, default, elem=None):
        if elem is None:
            elem = self.root
        return string_as_bool(elem.get(attribute, default))

    def parse_requirements_and_containers(self):
        return requirements.parse_requirements_from_xml(self.root)

    def parse_input_pages(self):
        return XmlPagesSource(self.root)

    def parse_provided_metadata_style(self):
        style = None
        out_elem = self.root.find("outputs")
        if out_elem is not None and "provided_metadata_style" in out_elem.attrib:
            style = out_elem.attrib["provided_metadata_style"]

        if style is None:
            style = "legacy" if self.parse_profile() < "17.09" else "default"

        assert style in ["legacy", "default"]
        return style

    def parse_provided_metadata_file(self):
        provided_metadata_file = "galaxy.json"
        out_elem = self.root.find("outputs")
        if out_elem is not None and "provided_metadata_file" in out_elem.attrib:
            provided_metadata_file = out_elem.attrib["provided_metadata_file"]

        return provided_metadata_file

    def parse_outputs(self, tool):
        out_elem = self.root.find("outputs")
        outputs = OrderedDict()
        output_collections = OrderedDict()
        if out_elem is None:
            return outputs, output_collections

        data_dict = OrderedDict()

        def _parse(data_elem, **kwds):
            output_def = self._parse_output(data_elem, tool, **kwds)
            data_dict[output_def.name] = output_def
            return output_def

        for _ in out_elem.findall("data"):
            _parse(_)

        def _parse_expression(output_elem, **kwds):
            output_def = self._parse_expression_output(output_elem, tool, **kwds)
            output_def.filters = output_elem.findall('filter')
            data_dict[output_def.name] = output_def
            return output_def

        def _parse_collection(collection_elem):
            name = collection_elem.get("name")
            label = xml_text(collection_elem, "label")
            default_format = collection_elem.get("format", "data")
            collection_type = collection_elem.get("type", None)
            collection_type_source = collection_elem.get("type_source", None)
            collection_type_from_rules = collection_elem.get("type_from_rules", None)
            structured_like = collection_elem.get("structured_like", None)
            inherit_format = False
            inherit_metadata = False
            if structured_like:
                inherit_format = string_as_bool(collection_elem.get("inherit_format", None))
                inherit_metadata = string_as_bool(collection_elem.get("inherit_metadata", None))
            default_format_source = collection_elem.get("format_source", None)
            default_metadata_source = collection_elem.get("metadata_source", "")
            filters = collection_elem.findall('filter')

            dataset_collector_descriptions = None
            if collection_elem.find("discover_datasets") is not None:
                dataset_collector_descriptions = dataset_collector_descriptions_from_elem(collection_elem, legacy=False)
            structure = ToolOutputCollectionStructure(
                collection_type=collection_type,
                collection_type_source=collection_type_source,
                collection_type_from_rules=collection_type_from_rules,
                structured_like=structured_like,
                dataset_collector_descriptions=dataset_collector_descriptions,
            )
            output_collection = ToolOutputCollection(
                name,
                structure,
                label=label,
                filters=filters,
                default_format=default_format,
                inherit_format=inherit_format,
                inherit_metadata=inherit_metadata,
                default_format_source=default_format_source,
                default_metadata_source=default_metadata_source,
            )
            outputs[output_collection.name] = output_collection

            for data_elem in collection_elem.findall("data"):
                _parse(
                    data_elem,
                    default_format=default_format,
                    default_format_source=default_format_source,
                    default_metadata_source=default_metadata_source,
                )

            for data_elem in collection_elem.findall("data"):
                output_name = data_elem.get("name")
                data = data_dict[output_name]
                assert data
                del data_dict[output_name]
                output_collection.outputs[output_name] = data
            output_collections[name] = output_collection

        for out_child in out_elem:
            if out_child.tag == "data":
                _parse(out_child)
            elif out_child.tag == "collection":
                _parse_collection(out_child)
            elif out_child.tag == "output":
                output_type = out_child.get("type")
                if output_type == "data":
                    _parse(out_child)
                elif output_type == "collection":
                    out_child.attrib["type"] = out_child.get("collection_type")
                    out_child.attrib["type_source"] = out_child.get("collection_type_source")
                    _parse_collection(out_child)
                else:
                    _parse_expression(out_child)
            else:
                log.warning("Unknown output tag encountered [%s]" % out_child.tag)

        for output_def in data_dict.values():
            outputs[output_def.name] = output_def
        return outputs, output_collections

    def _parse_output(
        self,
        data_elem,
        tool,
        default_format="data",
        default_format_source=None,
        default_metadata_source="",
        expression_type=None,
    ):
        output = ToolOutput(data_elem.get("name"))
        output_format = data_elem.get("format", default_format)
        auto_format = string_as_bool(data_elem.get("auto_format", "false"))
        if auto_format and output_format != "data":
            raise ValueError("Setting format and auto_format is not supported at this time.")
        elif auto_format:
            output_format = "_sniff_"
        output.format = output_format
        output.change_format = data_elem.findall("change_format")
        output.format_source = data_elem.get("format_source", default_format_source)
        output.default_identifier_source = data_elem.get("default_identifier_source", 'None')
        output.metadata_source = data_elem.get("metadata_source", default_metadata_source)
        output.parent = data_elem.get("parent", None)
        output.label = xml_text(data_elem, "label")
        output.count = int(data_elem.get("count", 1))
        output.filters = data_elem.findall('filter')
        output.tool = tool
        output.from_work_dir = data_elem.get("from_work_dir", None)
        output.hidden = string_as_bool(data_elem.get("hidden", ""))
        output.actions = ToolOutputActionGroup(output, data_elem.find('actions'))
        output.dataset_collector_descriptions = dataset_collector_descriptions_from_elem(data_elem, legacy=self.legacy_defaults)
        return output

    def _parse_expression_output(self, output_elem, tool, **kwds):
        output_type = output_elem.get("type")
        from_expression = output_elem.get("from")
        output = ToolExpressionOutput(
            output_elem.get("name"),
            output_type,
            from_expression,
        )
        output.path = output_elem.get("value")
        output.label = xml_text(output_elem, "label")

        output.hidden = string_as_bool(output_elem.get("hidden", ""))
        output.actions = ToolOutputActionGroup(output, output_elem.find('actions'))
        output.dataset_collector_descriptions = []
        return output

    def parse_stdio(self):
        """
        parse error handling from command and stdio tag

        returns list of exit codes, list of regexes
        - exit_codes contain all non-zero exit codes (:-1 and 1:) if
          detect_errors is default (if not legacy), exit_code, or aggressive
        - the oom_exit_code if given and detect_errors is exit_code
        - exit codes and regexes from the stdio tag
          these are prepended to the list, i.e. are evaluated prior to regexes
          and exit codes derived from the properties of the command tag.
          thus more specific regexes of the same or more severe error level
          are triggered first.
        """

        command_el = self._command_el
        detect_errors = None
        if command_el is not None:
            detect_errors = command_el.get("detect_errors")

        if detect_errors and detect_errors != "default":
            if detect_errors == "exit_code":
                oom_exit_code = None
                if command_el is not None:
                    oom_exit_code = command_el.get("oom_exit_code", None)
                if oom_exit_code is not None:
                    int(oom_exit_code)
                exit_codes, regexes = error_on_exit_code(out_of_memory_exit_code=oom_exit_code)
            elif detect_errors == "aggressive":
                exit_codes, regexes = aggressive_error_checks()
            else:
                raise ValueError("Unknown detect_errors value encountered [%s]" % detect_errors)
        elif len(self.root.findall('stdio')) == 0 and not self.legacy_defaults:
            exit_codes, regexes = error_on_exit_code()
        else:
            exit_codes = []
            regexes = []

        if len(self.root.findall('stdio')) > 0:
            parser = StdioParser(self.root)
            exit_codes = parser.stdio_exit_codes + exit_codes
            regexes = parser.stdio_regexes + regexes

        return exit_codes, regexes

    def parse_strict_shell(self):
        command_el = self._command_el
        if packaging.version.parse(self.parse_profile()) < packaging.version.parse('20.09'):
            default = "False"
        else:
            default = "True"
        if command_el is not None:
            return string_as_bool(command_el.get("strict", default))
        else:
            return string_as_bool(default)

    def parse_help(self):
        help_elem = self.root.find('help')
        return help_elem.text if help_elem is not None else None

    @property
    def macro_paths(self):
        return self._macro_paths

    @property
    def source_path(self):
        return self._source_path

    def parse_tests_to_dict(self):
        tests_elem = self.root.find("tests")
        tests = []
        rval = dict(
            tests=tests
        )

        if tests_elem is not None:
            for i, test_elem in enumerate(tests_elem.findall("test")):
                tests.append(_test_elem_to_dict(test_elem, i))

        return rval

    def parse_profile(self):
        # Pre-16.04 or default XML defaults
        # - Use standard error for error detection.
        # - Don't run shells with -e
        # - Auto-check for implicit multiple outputs.
        # - Auto-check for $param_file.
        # - Enable buggy interpreter attribute.
        return self.root.get("profile", "16.01")

    def parse_python_template_version(self):
        python_template_version = self.root.get("python_template_version", None)
        if python_template_version is not None:
            python_template_version = packaging.version.parse(python_template_version)
        return python_template_version


def _test_elem_to_dict(test_elem, i):
    rval = dict(
        outputs=__parse_output_elems(test_elem),
        output_collections=__parse_output_collection_elems(test_elem),
        inputs=__parse_input_elems(test_elem, i),
        expect_num_outputs=test_elem.get("expect_num_outputs"),
        command=__parse_assert_list_from_elem(test_elem.find("assert_command")),
        command_version=__parse_assert_list_from_elem(test_elem.find("assert_command_version")),
        stdout=__parse_assert_list_from_elem(test_elem.find("assert_stdout")),
        stderr=__parse_assert_list_from_elem(test_elem.find("assert_stderr")),
        expect_exit_code=test_elem.get("expect_exit_code"),
        expect_failure=string_as_bool(test_elem.get("expect_failure", False)),
        maxseconds=test_elem.get("maxseconds", None),
    )
    _copy_to_dict_if_present(test_elem, rval, ["num_outputs"])
    return rval


def __parse_input_elems(test_elem, i):
    __expand_input_elems(test_elem)
    return __parse_inputs_elems(test_elem, i)


def __parse_output_elems(test_elem):
    outputs = []
    for output_elem in test_elem.findall("output"):
        name, file, attributes = __parse_output_elem(output_elem)
        outputs.append({"name": name, "value": file, "attributes": attributes})
    return outputs


def __parse_output_elem(output_elem):
    attrib = dict(output_elem.attrib)
    name = attrib.pop('name', None)
    if name is None:
        raise Exception("Test output does not have a 'name'")

    file, attributes = __parse_test_attributes(output_elem, attrib, parse_discovered_datasets=True)
    return name, file, attributes


def __parse_command_elem(test_elem):
    assert_elem = test_elem.find("command")
    return __parse_assert_list_from_elem(assert_elem)


def __parse_output_collection_elems(test_elem):
    output_collections = []
    for output_collection_elem in test_elem.findall("output_collection"):
        output_collection_def = __parse_output_collection_elem(output_collection_elem)
        output_collections.append(output_collection_def)
    return output_collections


def __parse_output_collection_elem(output_collection_elem):
    attrib = dict(output_collection_elem.attrib)
    name = attrib.pop('name', None)
    if name is None:
        raise Exception("Test output collection does not have a 'name'")
    element_tests = __parse_element_tests(output_collection_elem)
    return TestCollectionOutputDef(name, attrib, element_tests).to_dict()


def __parse_element_tests(parent_element):
    element_tests = {}
    for idx, element in enumerate(parent_element.findall("element")):
        element_attrib = dict(element.attrib)
        identifier = element_attrib.pop('name', None)
        if identifier is None:
            raise Exception("Test primary dataset does not have a 'identifier'")
        element_tests[identifier] = __parse_test_attributes(element, element_attrib, parse_elements=True)
        element_tests[identifier][1]["element_index"] = idx
    return element_tests


def __parse_test_attributes(output_elem, attrib, parse_elements=False, parse_discovered_datasets=False):
    assert_list = __parse_assert_list(output_elem)

    # Allow either file or value to specify a target file to compare result with
    # file was traditionally used by outputs and value by extra files.
    file = attrib.pop('file', attrib.pop('value', None))

    # File no longer required if an list of assertions was present.
    attributes = {}
    # Method of comparison
    attributes['compare'] = attrib.pop('compare', 'diff').lower()
    # Number of lines to allow to vary in logs (for dates, etc)
    attributes['lines_diff'] = int(attrib.pop('lines_diff', '0'))
    # Allow a file size to vary if sim_size compare
    attributes['delta'] = int(attrib.pop('delta', DEFAULT_DELTA))
    attributes['delta_frac'] = float(attrib['delta_frac']) if 'delta_frac' in attrib else DEFAULT_DELTA_FRAC
    attributes['sort'] = string_as_bool(attrib.pop('sort', False))
    attributes['decompress'] = string_as_bool(attrib.pop('decompress', False))
    extra_files = []
    if 'ftype' in attrib:
        attributes['ftype'] = attrib['ftype']
    for extra in output_elem.findall('extra_files'):
        extra_files.append(__parse_extra_files_elem(extra))
    metadata = {}
    for metadata_elem in output_elem.findall('metadata'):
        metadata[metadata_elem.get('name')] = metadata_elem.get('value')
    md5sum = attrib.get("md5", None)
    checksum = attrib.get("checksum", None)
    element_tests = {}
    if parse_elements:
        element_tests = __parse_element_tests(output_elem)

    primary_datasets = {}
    if parse_discovered_datasets:
        for primary_elem in (output_elem.findall("discovered_dataset") or []):
            primary_attrib = dict(primary_elem.attrib)
            designation = primary_attrib.pop('designation', None)
            if designation is None:
                raise Exception("Test primary dataset does not have a 'designation'")
            primary_datasets[designation] = __parse_test_attributes(primary_elem, primary_attrib)

    has_checksum = md5sum or checksum
    has_nested_tests = extra_files or element_tests or primary_datasets
    if not (assert_list or file or metadata or has_checksum or has_nested_tests):
        raise Exception("Test output defines nothing to check (e.g. must have a 'file' check against, assertions to check, metadata or checksum tests, etc...)")
    attributes['assert_list'] = assert_list
    attributes['extra_files'] = extra_files
    attributes['metadata'] = metadata
    attributes['md5'] = md5sum
    attributes['checksum'] = checksum
    attributes['elements'] = element_tests
    attributes['primary_datasets'] = primary_datasets
    return file, attributes


def __parse_assert_list(output_elem):
    assert_elem = output_elem.find("assert_contents")
    return __parse_assert_list_from_elem(assert_elem)


def __parse_assert_list_from_elem(assert_elem):
    assert_list = None

    def convert_elem(elem):
        """ Converts and XML element to a dictionary format, used by assertion checking code. """
        tag = elem.tag
        attributes = dict(elem.attrib)
        converted_children = []
        for child_elem in elem:
            converted_children.append(convert_elem(child_elem))
        return {"tag": tag, "attributes": attributes, "children": converted_children}
    if assert_elem is not None:
        assert_list = []
        for assert_child in list(assert_elem):
            assert_list.append(convert_elem(assert_child))

    return assert_list


def __parse_extra_files_elem(extra):
    # File or directory, when directory, compare basename
    # by basename
    attrib = dict(extra.attrib)
    extra_type = attrib.pop('type', 'file')
    extra_name = attrib.pop('name', None)
    assert extra_type == 'directory' or extra_name is not None, \
        'extra_files type (%s) requires a name attribute' % extra_type
    extra_value, extra_attributes = __parse_test_attributes(extra, attrib)
    return {
        "value": extra_value,
        "name": extra_name,
        "type": extra_type,
        "attributes": extra_attributes
    }


def __expand_input_elems(root_elem, prefix=""):
    __append_prefix_to_params(root_elem, prefix)

    repeat_elems = root_elem.findall('repeat')
    indices = {}
    for repeat_elem in repeat_elems:
        name = repeat_elem.get("name")
        if name not in indices:
            indices[name] = 0
            index = 0
        else:
            index = indices[name] + 1
            indices[name] = index

        new_prefix = __prefix_join(prefix, name, index=index)
        __expand_input_elems(repeat_elem, new_prefix)
        __pull_up_params(root_elem, repeat_elem)

    cond_elems = root_elem.findall('conditional')
    for cond_elem in cond_elems:
        new_prefix = __prefix_join(prefix, cond_elem.get("name"))
        __expand_input_elems(cond_elem, new_prefix)
        __pull_up_params(root_elem, cond_elem)

    section_elems = root_elem.findall('section')
    for section_elem in section_elems:
        new_prefix = __prefix_join(prefix, section_elem.get("name"))
        __expand_input_elems(section_elem, new_prefix)
        __pull_up_params(root_elem, section_elem)


def __append_prefix_to_params(elem, prefix):
    for param_elem in elem.findall('param'):
        param_elem.set("name", __prefix_join(prefix, param_elem.get("name")))


def __pull_up_params(parent_elem, child_elem):
    for param_elem in child_elem.findall('param'):
        parent_elem.append(param_elem)


def __prefix_join(prefix, name, index=None):
    name = name if index is None else "%s_%d" % (name, index)
    return name if not prefix else "{}|{}".format(prefix, name)


def _copy_to_dict_if_present(elem, rval, attributes):
    for attribute in attributes:
        if attribute in elem.attrib:
            rval[attribute] = elem.get(attribute)
    return rval


def __parse_inputs_elems(test_elem, i):
    raw_inputs = []
    for param_elem in test_elem.findall("param"):
        raw_inputs.append(__parse_param_elem(param_elem, i))

    return raw_inputs


def __parse_param_elem(param_elem, i=0):
    attrib = dict(param_elem.attrib)
    if 'values' in attrib:
        value = attrib['values'].split(',')
    elif 'value' in attrib:
        value = attrib['value']
    else:
        value = None
    children_elem = param_elem
    if children_elem is not None:
        # At this time, we can assume having children only
        # occurs on DataToolParameter test items but this could
        # change and would cause the below parsing to change
        # based upon differences in children items
        attrib['metadata'] = {}
        attrib['composite_data'] = []
        attrib['edit_attributes'] = []
        # Composite datasets need to be renamed uniquely
        composite_data_name = None
        for child in children_elem:
            if child.tag == 'composite_data':
                file_name = child.get("value")
                attrib['composite_data'].append(file_name)
                if composite_data_name is None:
                    # Generate a unique name; each test uses a
                    # fresh history.
                    composite_data_name = '_COMPOSITE_RENAMED_t%d_%s' \
                        % (i, uuid.uuid1().hex)
            elif child.tag == 'metadata':
                attrib['metadata'][child.get("name")] = child.get("value")
            elif child.tag == 'edit_attributes':
                attrib['edit_attributes'].append(child)
            elif child.tag == 'collection':
                attrib['collection'] = TestCollectionDef.from_xml(child, __parse_param_elem)
        if composite_data_name:
            # Composite datasets need implicit renaming;
            # inserted at front of list so explicit declarations
            # take precedence
            attrib['edit_attributes'].insert(0, {'type': 'name', 'value': composite_data_name})
    name = attrib.pop('name')
    return {
        "name": name,
        "value": value,
        "attributes": attrib
    }


class StdioParser:

    def __init__(self, root):
        try:
            self.stdio_exit_codes = list()
            self.stdio_regexes = list()

            # We should have a single <stdio> element, but handle the case for
            # multiples.
            # For every stdio element, add all of the exit_code and regex
            # subelements that we find:
            for stdio_elem in (root.findall('stdio')):
                self.parse_stdio_exit_codes(stdio_elem)
                self.parse_stdio_regexes(stdio_elem)
        except Exception:
            log.exception("Exception in parse_stdio!")

    def parse_stdio_exit_codes(self, stdio_elem):
        """
        Parse the tool's <stdio> element's <exit_code> subelements.
        This will add all of those elements, if any, to self.stdio_exit_codes.
        """
        try:
            # Look for all <exit_code> elements. Each exit_code element must
            # have a range/value.
            # Exit-code ranges have precedence over a single exit code.
            # So if there are value and range attributes, we use the range
            # attribute. If there is neither a range nor a value, then print
            # a warning and skip to the next.
            for exit_code_elem in (stdio_elem.findall("exit_code")):
                exit_code = ToolStdioExitCode()
                # Each exit code has an optional description that can be
                # part of the "desc" or "description" attributes:
                exit_code.desc = exit_code_elem.get("desc")
                if exit_code.desc is None:
                    exit_code.desc = exit_code_elem.get("description")
                # Parse the error level:
                exit_code.error_level = (
                    self.parse_error_level(exit_code_elem.get("level")))
                code_range = exit_code_elem.get("range", "")
                if code_range is None:
                    code_range = exit_code_elem.get("value", "")
                if code_range is None:
                    log.warning("Tool stdio exit codes must have a range or value")
                    continue
                # Parse the range. We look for:
                #   :Y
                #  X:
                #  X:Y   - Split on the colon. We do not allow a colon
                #          without a beginning or end, though we could.
                # Also note that whitespace is eliminated.
                # TODO: Turn this into a single match - it should be
                # more efficient.
                code_range = re.sub(r"\s", "", code_range)
                code_ranges = re.split(r":", code_range)
                if (len(code_ranges) == 2):
                    if (code_ranges[0] is None or '' == code_ranges[0]):
                        exit_code.range_start = float("-inf")
                    else:
                        exit_code.range_start = int(code_ranges[0])
                    if (code_ranges[1] is None or '' == code_ranges[1]):
                        exit_code.range_end = float("inf")
                    else:
                        exit_code.range_end = int(code_ranges[1])
                # If we got more than one colon, then ignore the exit code.
                elif (len(code_ranges) > 2):
                    log.warning("Invalid tool exit_code range %s - ignored"
                                % code_range)
                    continue
                # Else we have a singular value. If it's not an integer, then
                # we'll just write a log message and skip this exit_code.
                else:
                    try:
                        exit_code.range_start = int(code_range)
                    except Exception:
                        log.error(code_range)
                        log.warning("Invalid range start for tool's exit_code %s: exit_code ignored" % code_range)
                        continue
                    exit_code.range_end = exit_code.range_start
                # TODO: Check if we got ">", ">=", "<", or "<=":
                # Check that the range, regardless of how we got it,
                # isn't bogus. If we have two infinite values, then
                # the start must be -inf and the end must be +inf.
                # So at least warn about this situation:
                if isinf(exit_code.range_start) and isinf(exit_code.range_end):
                    log.warning("Tool exit_code range %s will match on all exit codes" % code_range)
                self.stdio_exit_codes.append(exit_code)
        except Exception:
            log.exception("Exception in parse_stdio_exit_codes!")

    def parse_stdio_regexes(self, stdio_elem):
        """
        Look in the tool's <stdio> elem for all <regex> subelements
        that define how to look for warnings and fatal errors in
        stdout and stderr. This will add all such regex elements
        to the Tols's stdio_regexes list.
        """
        try:
            # Look for every <regex> subelement. The regular expression
            # will have "match" and "source" (or "src") attributes.
            for regex_elem in (stdio_elem.findall("regex")):
                # TODO: Fill in ToolStdioRegex
                regex = ToolStdioRegex()
                # Each regex has an optional description that can be
                # part of the "desc" or "description" attributes:
                regex.desc = regex_elem.get("desc")
                if regex.desc is None:
                    regex.desc = regex_elem.get("description")
                # Parse the error level
                regex.error_level = (
                    self.parse_error_level(regex_elem.get("level")))
                regex.match = regex_elem.get("match", "")
                if regex.match is None:
                    # TODO: Convert the offending XML element to a string
                    log.warning("Ignoring tool's stdio regex element %s - "
                                "the 'match' attribute must exist")
                    continue
                # Parse the output sources. We look for the "src", "source",
                # and "sources" attributes, in that order. If there is no
                # such source, then the source defaults to stderr & stdout.
                # Look for a comma and then look for "err", "error", "out",
                # and "output":
                output_srcs = regex_elem.get("src")
                if output_srcs is None:
                    output_srcs = regex_elem.get("source")
                if output_srcs is None:
                    output_srcs = regex_elem.get("sources")
                if output_srcs is None:
                    output_srcs = "output,error"
                output_srcs = re.sub(r"\s", "", output_srcs)
                src_list = re.split(r",", output_srcs)
                # Just put together anything to do with "out", including
                # "stdout", "output", etc. Repeat for "stderr", "error",
                # and anything to do with "err". If neither stdout nor
                # stderr were specified, then raise a warning and scan both.
                for src in src_list:
                    if re.search("both", src, re.IGNORECASE):
                        regex.stdout_match = True
                        regex.stderr_match = True
                    if re.search("out", src, re.IGNORECASE):
                        regex.stdout_match = True
                    if re.search("err", src, re.IGNORECASE):
                        regex.stderr_match = True
                    if (not regex.stdout_match and not regex.stderr_match):
                        log.warning("Tool id %s: unable to determine if tool "
                                    "stream source scanning is output, error, "
                                    "or both. Defaulting to use both." % self.id)
                        regex.stdout_match = True
                        regex.stderr_match = True
                self.stdio_regexes.append(regex)
        except Exception:
            log.exception("Exception in parse_stdio_exit_codes!")

    # TODO: This method doesn't have to be part of the Tool class.
    def parse_error_level(self, err_level):
        """
        Parses error level and returns error level enumeration. If
        unparsable, returns 'fatal'
        """
        return_level = StdioErrorLevel.FATAL
        try:
            if err_level:
                if (re.search("log", err_level, re.IGNORECASE)):
                    return_level = StdioErrorLevel.LOG
                elif (re.search("qc", err_level, re.IGNORECASE)):
                    return_level = StdioErrorLevel.QC
                elif (re.search("warning", err_level, re.IGNORECASE)):
                    return_level = StdioErrorLevel.WARNING
                elif (re.search("fatal_oom", err_level, re.IGNORECASE)):
                    return_level = StdioErrorLevel.FATAL_OOM
                elif (re.search("fatal", err_level, re.IGNORECASE)):
                    return_level = StdioErrorLevel.FATAL
                else:
                    log.debug("Tool %s: error level %s did not match log/warning/fatal" %
                              (self.id, err_level))
        except Exception:
            log.exception("Exception in parse_error_level")
        return return_level


class XmlPagesSource(PagesSource):

    def __init__(self, root):
        self.input_elem = root.find("inputs")
        page_sources = []
        if self.input_elem is not None:
            pages_elem = self.input_elem.findall("page")
            for page in (pages_elem or [self.input_elem]):
                page_sources.append(XmlPageSource(page))
        super().__init__(page_sources)

    @property
    def inputs_defined(self):
        return self.input_elem is not None


class XmlPageSource(PageSource):

    def __init__(self, parent_elem):
        self.parent_elem = parent_elem

    def parse_display(self):
        display_elem = self.parent_elem.find("display")
        if display_elem is not None:
            display = xml_to_string(display_elem)
        else:
            display = None
        return display

    def parse_input_sources(self):
        return map(XmlInputSource, self.parent_elem)


class XmlInputSource(InputSource):

    def __init__(self, input_elem):
        self.input_elem = input_elem
        self.input_type = self.input_elem.tag

    def parse_input_type(self):
        return self.input_type

    def elem(self):
        return self.input_elem

    def get(self, key, value=None):
        return self.input_elem.get(key, value)

    def get_bool(self, key, default):
        return string_as_bool(self.get(key, default))

    def parse_label(self):
        return xml_text(self.input_elem, "label")

    def parse_help(self):
        return xml_text(self.input_elem, "help")

    def parse_sanitizer_elem(self):
        return self.input_elem.find("sanitizer")

    def parse_validator_elems(self):
        return self.input_elem.findall("validator")

    def parse_dynamic_options_elem(self):
        """ Return a galaxy.tools.parameters.dynamic_options.DynamicOptions
        if appropriate.
        """
        options_elem = self.input_elem.find('options')
        return options_elem

    def parse_static_options(self):
        static_options = list()
        elem = self.input_elem
        for option in elem.findall("option"):
            value = option.get("value")
            selected = string_as_bool(option.get("selected", False))
            static_options.append((option.text or value, value, selected))
        return static_options

    def parse_optional(self, default=None):
        """ Return boolean indicating whether parameter is optional. """
        elem = self.input_elem
        if self.get('type') == "data_column":
            # Allow specifing force_select for backward compat., but probably
            # should use optional going forward for consistency with other
            # parameters.
            if "force_select" in elem.attrib:
                force_select = string_as_bool(elem.get("force_select"))
            else:
                force_select = not string_as_bool(elem.get("optional", False))
            return not force_select

        if default is None:
            default = self.default_optional
        return self.get_bool("optional", default)

    def parse_conversion_tuples(self):
        elem = self.input_elem
        conversions = []
        for conv_elem in elem.findall("conversion"):
            name = conv_elem.get("name")  # name for commandline substitution
            conv_extensions = conv_elem.get("type")  # target datatype extension
            conversions.append((name, conv_extensions))
        return conversions

    def parse_nested_inputs_source(self):
        elem = self.input_elem
        return XmlPageSource(elem)

    def parse_test_input_source(self):
        elem = self.input_elem
        input_elem = elem.find("param")
        assert input_elem is not None, "<conditional> must have a child <param>"
        return XmlInputSource(input_elem)

    def parse_when_input_sources(self):
        elem = self.input_elem

        sources = []
        for case_elem in elem.findall("when"):
            value = case_elem.get("value")
            case_page_source = XmlPageSource(case_elem)
            sources.append((value, case_page_source))
        return sources


class ParallelismInfo:
    """
    Stores the information (if any) for running multiple instances of the tool in parallel
    on the same set of inputs.
    """

    def __init__(self, tag):
        self.method = tag.get('method')
        if isinstance(tag, dict):
            items = tag.items()
        else:
            items = tag.attrib.items()
        self.attributes = dict([item for item in items if item[0] != 'method'])
        if len(self.attributes) == 0:
            # legacy basic mode - provide compatible defaults
            self.attributes['split_size'] = 20
            self.attributes['split_mode'] = 'number_of_parts'<|MERGE_RESOLUTION|>--- conflicted
+++ resolved
@@ -179,16 +179,6 @@
         # break or modify any configurations by default.
         return "job_tmp_if_explicit"
 
-<<<<<<< HEAD
-    def parse_docker_env_pass_through(self):
-        if self.parse_profile() < "18.01":
-            return ["GALAXY_SLOTS"]
-        else:
-            # Pass home, etc...
-            return super().parse_docker_env_pass_through()
-
-=======
->>>>>>> 076e6402
     def parse_interpreter(self):
         interpreter = None
         command_el = self._command_el
