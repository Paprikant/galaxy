"""This modules contains the functions that drive the tool linting framework.

LintContext: a container for LintMessages
LintMessage: the actual message and level

The idea is to define a LintContext and to apply a linting function ``foo`` on a
``target``. The ``level`` (defined by ``LintLevel``) determines which linting
messages are shown::


    lint_ctx = LintContext(level) # level is the reporting level
    lint_ctx.lint(..., lint_func = foo, lint_target = target, ...)

The ``lint`` function essentially calls ``foo(target, self)``. Hence
the function ``foo`` must have two parameters:

1. the object to lint
2. the lint context

In ``foo`` the lint context can be used to add LintMessages to the lint context
by using its ``valid``, ``info``, ``warn``, and ``error`` functions::


    lint_foo(target, lint_ctx):
        lint_ctx.error("target is screwed")

Calling ``lint`` prints out the messages emmited by the linter
function immediately. Which messages are shown can be determined with the
``level`` argument of the ``LintContext`` constructor. If set to ``SILENT``,
no messages will be printed.

For special lint targets it might be useful to have additional information
in the lint messages. This can be achieved by subclassing ``LintMessage``.
See for instance ``XMLLintMessageLine`` which has an additional argument
``node`` in its constructor which is used to determine the line and filename in
an XML document that caused the message.

In order to use this.

- the lint context needs to be initialized with the additional parameter
  ``lint_message_class=XMLLintMessageLine``
- the additional parameter needs to be added as well to calls adding messages
  to the lint context, e.g. ``lint_ctx.error("some message", node=X)``. Note
  that the additional properties must be given as keyword arguments.
"""

import inspect
from enum import IntEnum
from typing import (
    Callable,
    List,
    Optional,
    Type,
    TypeVar,
    Union,
)

from galaxy.tool_util.parser import get_tool_source
from galaxy.util import (
    etree,
    submodules,
)


class LintLevel(IntEnum):
    SILENT = 5
    ERROR = 4
    WARN = 3
    INFO = 2
    VALID = 1
    ALL = 0


class LintMessage:
    """
    a message from the linter
    """

    def __init__(self, level: str, message: str, **kwargs):
        self.level = level
        self.message = message

    def __eq__(self, other) -> bool:
        """
        add equal operator to easy lookup of a message in a
        List[LintMessage] which is usefull in tests
        """
        if isinstance(other, str):
            return self.message == other
        if isinstance(other, LintMessage):
            return self.message == other.message
        return False

    def __str__(self) -> str:
        return f".. {self.level.upper()}: {self.message}"

    def __repr__(self) -> str:
        return f"LintMessage({self.message})"


class XMLLintMessageLine(LintMessage):
    def __init__(self, level: str, message: str, node: Optional[etree.Element] = None):
        super().__init__(level, message)
        self.line = None
        if node is not None:
            self.line = node.sourceline

    def __str__(self) -> str:
        rval = super().__str__()
        if self.line is not None:
            rval += " ("
            rval += str(self.line)
            rval += ")"
        return rval


class XMLLintMessageXPath(LintMessage):
    def __init__(self, level: str, message: str, node: Optional[etree.Element] = None):
        super().__init__(level, message)
        self.xpath = None
        if node is not None:
            tool_xml = node.getroottree()
            self.xpath = tool_xml.getpath(node)

    def __str__(self) -> str:
        rval = super().__str__()
        if self.xpath is not None:
            rval += f" [{self.xpath}]"
        return rval


LintTargetType = TypeVar("LintTargetType")


# TODO: Nothing inherently tool-y about LintContext and in fact
# it is reused for repositories in planemo. Therefore, it should probably
# be moved to galaxy.util.lint.
class LintContext:
    skip_types: List[str]
    level: LintLevel
    lint_message_class: Type[LintMessage]
    object_name: Optional[str]
    message_list: List[LintMessage]

    def __init__(
        self,
        level: Union[LintLevel, str],
        lint_message_class: Type[LintMessage] = LintMessage,
        skip_types: Optional[List[str]] = None,
        object_name: Optional[str] = None,
    ):
        self.skip_types = skip_types or []
        if isinstance(level, str):
            self.level = LintLevel[level.upper()]
        else:
            self.level = level
        self.lint_message_class = lint_message_class
        self.object_name = object_name
        self.message_list = []

    @property
    def found_errors(self) -> bool:
        return len(self.error_messages) > 0

    @property
    def found_warns(self) -> bool:
        return len(self.warn_messages) > 0

    def lint(self, name: str, lint_func: Callable[[LintTargetType, "LintContext"], None], lint_target: LintTargetType):
        name = name.replace("tsts", "tests")[len("lint_") :]
        if name in self.skip_types:
            return

        if self.level < LintLevel.SILENT:
            # this is a relict from the past where the lint context
            # was reset when called with a new lint_func, as workaround
            # we save the message list, apply the lint_func (which then
            # adds to the message_list) and restore the message list
            # at the end (+ append the new messages)
            tmp_message_list = list(self.message_list)
            self.message_list = []

        # call linter
        lint_func(lint_target, self)

        if self.level < LintLevel.SILENT:
            # TODO: colorful emoji if in click CLI.
            if self.error_messages:
                status = "FAIL"
            elif self.warn_messages:
                status = "WARNING"
            else:
                status = "CHECK"

            def print_linter_info(printed_linter_info):
                if printed_linter_info:
                    return True
                print(f"Applying linter {name}... {status}")
                return True

            plf = False
            for message in self.error_messages:
                plf = print_linter_info(plf)
                print(f"{message}")

            if self.level <= LintLevel.WARN:
                for message in self.warn_messages:
                    plf = print_linter_info(plf)
                    print(f"{message}")

            if self.level <= LintLevel.INFO:
                for message in self.info_messages:
                    plf = print_linter_info(plf)
                    print(f"{message}")
            if self.level <= LintLevel.VALID:
                for message in self.valid_messages:
                    plf = print_linter_info(plf)
                    print(f"{message}")
            self.message_list = tmp_message_list + self.message_list

    @property
    def valid_messages(self) -> List[LintMessage]:
        return [x for x in self.message_list if x.level == "check"]

    @property
    def info_messages(self) -> List[LintMessage]:
        return [x for x in self.message_list if x.level == "info"]

    @property
    def warn_messages(self) -> List[LintMessage]:
        return [x for x in self.message_list if x.level == "warning"]

    @property
    def error_messages(self) -> List[LintMessage]:
        return [x for x in self.message_list if x.level == "error"]

    def __handle_message(self, level: str, message: str, *args, **kwargs) -> None:
        if args:
            message = message % args
        self.message_list.append(self.lint_message_class(level=level, message=message, **kwargs))

    def valid(self, message: str, *args, **kwargs) -> None:
        self.__handle_message("check", message, *args, **kwargs)

    def info(self, message: str, *args, **kwargs) -> None:
        self.__handle_message("info", message, *args, **kwargs)

    def error(self, message: str, *args, **kwargs) -> None:
        self.__handle_message("error", message, *args, **kwargs)

    def warn(self, message: str, *args, **kwargs) -> None:
        self.__handle_message("warning", message, *args, **kwargs)

    def failed(self, fail_level: Union[LintLevel, str]) -> bool:
        if isinstance(fail_level, str):
            fail_level = LintLevel[fail_level.upper()]
        found_warns = self.found_warns
        found_errors = self.found_errors
<<<<<<< HEAD
        if fail_level >= LintLevel.WARN:
            lint_fail = found_warns or found_errors
=======
        if fail_level == LintLevel.WARN:
            lint_fail = (found_warns or found_errors)
>>>>>>> afebb89c
        elif fail_level >= LintLevel.ERROR:
            lint_fail = found_errors
        return lint_fail


def lint_tool_source(
    tool_source, level=LintLevel.ALL, fail_level=LintLevel.WARN, extra_modules=None, skip_types=None, name=None
) -> bool:
    """
    apply all (applicable) linters from the linters submodule
    and the ones in extramodules

    immediately print linter messages (wrt level) and return if linting failed (wrt fail_level)
    """
    extra_modules = extra_modules or []
    skip_types = skip_types or []
    lint_context = LintContext(level=level, skip_types=skip_types, object_name=name)
    lint_tool_source_with(lint_context, tool_source, extra_modules)
    return not lint_context.failed(fail_level)


def get_lint_context_for_tool_source(tool_source, extra_modules=None, skip_types=None, name=None) -> LintContext:
    """
    this is the silent variant of lint_tool_source
    it returns the LintContext from which all linter messages
    and the status can be obtained
    """
    extra_modules = extra_modules or []
    skip_types = skip_types or []
    lint_context = LintContext(level=LintLevel.SILENT, skip_types=skip_types, object_name=name)
    lint_tool_source_with(lint_context, tool_source, extra_modules)
    return lint_context


def lint_xml(
    tool_xml,
    level=LintLevel.ALL,
    fail_level=LintLevel.WARN,
    lint_message_class=LintMessage,
    extra_modules=None,
    skip_types=None,
    name=None,
) -> bool:
    """
    lint an xml tool
    """
    extra_modules = extra_modules or []
    skip_types = skip_types or []
    lint_context = LintContext(
        level=level, lint_message_class=lint_message_class, skip_types=skip_types, object_name=name
    )
    lint_xml_with(lint_context, tool_xml, extra_modules)

    return not lint_context.failed(fail_level)


def lint_tool_source_with(lint_context, tool_source, extra_modules=None) -> LintContext:
    extra_modules = extra_modules or []
    import galaxy.tool_util.linters

    tool_xml = getattr(tool_source, "xml_tree", None)
    tool_type = tool_source.parse_tool_type() or "default"
    linter_modules = submodules.import_submodules(galaxy.tool_util.linters)
    linter_modules.extend(extra_modules)
    for module in linter_modules:
        lint_tool_types = getattr(module, "lint_tool_types", ["default"])
        if not ("*" in lint_tool_types or tool_type in lint_tool_types):
            continue

        for (name, value) in inspect.getmembers(module):
            if callable(value) and name.startswith("lint_"):
                # Look at the first argument to the linter to decide
                # if we should lint the XML description or the abstract
                # tool parser object.
                first_arg = inspect.getfullargspec(value).args[0]
                if first_arg == "tool_xml":
                    if tool_xml is None:
                        # XML linter and non-XML tool, skip for now
                        continue
                    else:
                        lint_context.lint(name, value, tool_xml)
                else:
                    lint_context.lint(name, value, tool_source)
    return lint_context


def lint_xml_with(lint_context, tool_xml, extra_modules=None) -> LintContext:
    extra_modules = extra_modules or []
    tool_source = get_tool_source(xml_tree=tool_xml)
    return lint_tool_source_with(lint_context, tool_source, extra_modules=extra_modules)<|MERGE_RESOLUTION|>--- conflicted
+++ resolved
@@ -256,13 +256,8 @@
             fail_level = LintLevel[fail_level.upper()]
         found_warns = self.found_warns
         found_errors = self.found_errors
-<<<<<<< HEAD
-        if fail_level >= LintLevel.WARN:
+        if fail_level == LintLevel.WARN:
             lint_fail = found_warns or found_errors
-=======
-        if fail_level == LintLevel.WARN:
-            lint_fail = (found_warns or found_errors)
->>>>>>> afebb89c
         elif fail_level >= LintLevel.ERROR:
             lint_fail = found_errors
         return lint_fail
