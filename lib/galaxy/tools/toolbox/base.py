--- conflicted
+++ resolved
@@ -36,21 +36,13 @@
 
 log = logging.getLogger(__name__)
 
-
-<<<<<<< HEAD
-
-log = logging.getLogger( __name__ )
-
 SHED_TOOL_CONF_XML = """<?xml version="1.0"?>
 <toolbox tool_path="{shed_tools_dir}">
 </toolbox>
 """
 
 
-class AbstractToolBox( Dictifiable, ManagesIntegratedToolPanelMixin, object ):
-=======
 class AbstractToolBox(Dictifiable, ManagesIntegratedToolPanelMixin):
->>>>>>> 599f5d5a
     """
     Abstract container for managing a ToolPanel - containing tools and
     workflows optionally in labelled sections.
@@ -159,27 +151,22 @@
             </toolbox>
 
         """
-<<<<<<< HEAD
-        log.info( "Parsing the tool configuration %s" % config_filename )
+        log.info("Parsing the tool configuration %s" % config_filename)
         try:
             tool_conf_source = get_toolbox_parser(config_filename)
         except (OSError, IOError) as exc:
             for opt in ('shed_tool_conf', 'migrated_tools_config'):
-                if (config_filename == getattr( self.app.config, opt ) and not
-                        getattr( self.app.config, opt + '_set' ) and
+                if (config_filename == getattr(self.app.config, opt) and not
+                        getattr(self.app.config, opt + '_set') and
                         exc.errno == errno.ENOENT):
-                    log.debug( "Skipping loading missing default config file: %s", config_filename )
-                    stcd = dict( config_filename=config_filename,
-                                 tool_path=self.app.config.shed_tools_dir,
-                                 config_elems=[],
-                                 create=SHED_TOOL_CONF_XML.format(shed_tools_dir=self.app.config.shed_tools_dir) )
-                    self._dynamic_tool_confs.append( stcd )
+                    log.debug("Skipping loading missing default config file: %s", config_filename)
+                    stcd = dict(config_filename=config_filename,
+                                tool_path=self.app.config.shed_tools_dir,
+                                config_elems=[],
+                                create=SHED_TOOL_CONF_XML.format(shed_tools_dir=self.app.config.shed_tools_dir))
+                    self._dynamic_tool_confs.append(stcd)
                     return
             raise
-=======
-        log.info("Parsing the tool configuration %s" % config_filename)
-        tool_conf_source = get_toolbox_parser(config_filename)
->>>>>>> 599f5d5a
         tool_path = tool_conf_source.parse_tool_path()
         parsing_shed_tool_conf = tool_conf_source.is_shed_tool_conf()
         if parsing_shed_tool_conf:
