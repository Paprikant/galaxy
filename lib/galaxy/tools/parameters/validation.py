"""
Classes related to parameter validation.
"""
import logging
import re

from six import string_types

from galaxy import (
    model,
    util
)

log = logging.getLogger(__name__)


class Validator(object):
    """
    A validator checks that a value meets some conditions OR raises ValueError
    """
    requires_dataset_metadata = False

    @classmethod
    def from_element(cls, param, elem):
        type = elem.get('type', None)
        assert type is not None, "Required 'type' attribute missing from validator"
        return validator_types[type].from_element(param, elem)

    def validate(self, value, trans=None):
        raise TypeError("Abstract Method")


class RegexValidator(Validator):
    """
    Validator that evaluates a regular expression

    >>> from xml.etree.ElementTree import XML
    >>> from galaxy.tools.parameters.basic import ToolParameter
    >>> p = ToolParameter.build(None, XML('''
    ... <param name="blah" type="text" size="10" value="10">
    ...     <validator type="regex" message="Not gonna happen">[Ff]oo</validator>
    ... </param>
    ... '''))
    >>> t = p.validate("Foo")
    >>> t = p.validate("foo")
    >>> t = p.validate("Fop")
    Traceback (most recent call last):
        ...
    ValueError: Not gonna happen
    """

    @classmethod
    def from_element(cls, param, elem):
        return cls(elem.get('message'), elem.text)

    def __init__(self, message, expression):
        self.message = message
        # Compile later. RE objects used to not be thread safe. Not sure about
        # the sre module.
        self.expression = expression

    def validate(self, value, trans=None):
        if re.match(self.expression, value or '') is None:
            raise ValueError(self.message)


class ExpressionValidator(Validator):
    """
    Validator that evaluates a python expression using the value

    >>> from xml.etree.ElementTree import XML
    >>> from galaxy.tools.parameters.basic import ToolParameter
    >>> p = ToolParameter.build(None, XML('''
    ... <param name="blah" type="text" size="10" value="10">
    ...     <validator type="expression" message="Not gonna happen">value.lower() == "foo"</validator>
    ... </param>
    ... '''))
    >>> t = p.validate("Foo")
    >>> t = p.validate("foo")
    >>> t = p.validate("Fop")
    Traceback (most recent call last):
        ...
    ValueError: Not gonna happen
    """

    @classmethod
    def from_element(cls, param, elem):
        return cls(elem.get('message'), elem.text, elem.get('substitute_value_in_message'))

    def __init__(self, message, expression, substitute_value_in_message):
        self.message = message
        self.substitute_value_in_message = substitute_value_in_message
        # Save compiled expression, code objects are thread safe (right?)
        self.expression = compile(expression, '<string>', 'eval')

    def validate(self, value, trans=None):
        if not(eval(self.expression, dict(value=value))):
            message = self.message
            if self.substitute_value_in_message:
                message = message % value
            raise ValueError(message)


class InRangeValidator(Validator):
    """
    Validator that ensures a number is in a specific range

    >>> from xml.etree.ElementTree import XML
    >>> from galaxy.tools.parameters.basic import ToolParameter
    >>> p = ToolParameter.build(None, XML('''
    ... <param name="blah" type="integer" size="10" value="10">
    ...     <validator type="in_range" message="Not gonna happen" min="10" exclude_min="true" max="20"/>
    ... </param>
    ... '''))
    >>> t = p.validate(10)
    Traceback (most recent call last):
        ...
    ValueError: Not gonna happen
    >>> t = p.validate(15)
    >>> t = p.validate(20)
    >>> t = p.validate(21)
    Traceback (most recent call last):
        ...
    ValueError: Not gonna happen
    """

    @classmethod
    def from_element(cls, param, elem):
        return cls(elem.get('message', None), elem.get('min'),
                   elem.get('max'), elem.get('exclude_min', 'false'),
                   elem.get('exclude_max', 'false'))

    def __init__(self, message, range_min, range_max, exclude_min=False, exclude_max=False):
        """
        When the optional exclude_min and exclude_max attributes are set
        to true, the range excludes the end points (i.e., min < value < max),
        while if set to False (the default), then range includes the end points
        (1.e., min <= value <= max).  Combinations of exclude_min and exclude_max
        values are allowed.
        """
        self.min = float(range_min if range_min is not None else '-inf')
        self.exclude_min = util.asbool(exclude_min)
        self.max = float(range_max if range_max is not None else 'inf')
        self.exclude_max = util.asbool(exclude_max)
        assert self.min <= self.max, 'min must be less than or equal to max'
        # Remove unneeded 0s and decimal from floats to make message pretty.
        self_min_str = str(self.min).rstrip('0').rstrip('.')
        self_max_str = str(self.max).rstrip('0').rstrip('.')
        op1 = '>='
        op2 = '<='
        if self.exclude_min:
            op1 = '>'
        if self.exclude_max:
            op2 = '<'
        self.message = message or "Value must be %s %s and %s %s" % (op1, self_min_str, op2, self_max_str)

    def validate(self, value, trans=None):
        if self.exclude_min:
            if not self.min < float(value):
                raise ValueError(self.message)
        else:
            if not self.min <= float(value):
                raise ValueError(self.message)
        if self.exclude_max:
            if not float(value) < self.max:
                raise ValueError(self.message)
        else:
            if not float(value) <= self.max:
                raise ValueError(self.message)


class LengthValidator(Validator):
    """
    Validator that ensures the length of the provided string (value) is in a specific range

    >>> from xml.etree.ElementTree import XML
    >>> from galaxy.tools.parameters.basic import ToolParameter
    >>> p = ToolParameter.build(None, XML('''
    ... <param name="blah" type="text" size="10" value="foobar">
    ...     <validator type="length" min="2" max="8"/>
    ... </param>
    ... '''))
    >>> t = p.validate("foo")
    >>> t = p.validate("bar")
    >>> t = p.validate("f")
    Traceback (most recent call last):
        ...
    ValueError: Must have length of at least 2
    >>> t = p.validate("foobarbaz")
    Traceback (most recent call last):
        ...
    ValueError: Must have length no more than 8
    """

    @classmethod
    def from_element(cls, param, elem):
        return cls(elem.get('message', None), elem.get('min', None), elem.get('max', None))

    def __init__(self, message, length_min, length_max):
        self.message = message
        if length_min is not None:
            length_min = int(length_min)
        if length_max is not None:
            length_max = int(length_max)
        self.min = length_min
        self.max = length_max

    def validate(self, value, trans=None):
        if self.min is not None and len(value) < self.min:
            raise ValueError(self.message or ("Must have length of at least %d" % self.min))
        if self.max is not None and len(value) > self.max:
            raise ValueError(self.message or ("Must have length no more than %d" % self.max))


class DatasetOkValidator(Validator):
    """
    Validator that checks if a dataset is in an 'ok' state
    """

    def __init__(self, message=None):
        self.message = message

    @classmethod
    def from_element(cls, param, elem):
        return cls(elem.get('message', None))

    def validate(self, value, trans=None):
        if value and value.state != model.Dataset.states.OK:
            if self.message is None:
                self.message = "The selected dataset is still being generated, select another dataset or wait until it is completed"
            raise ValueError(self.message)


class DatasetEmptyValidator(Validator):
    """Validator that checks if a dataset has a positive file size."""

    def __init__(self, message=None):
        self.message = message

    @classmethod
    def from_element(cls, param, elem):
        return cls(elem.get('message', None))

    def validate(self, value, trans=None):
        if value:
            if value.get_size() == 0:
                if self.message is None:
                    self.message = "The selected dataset is empty, this tool expects non-empty files."
                raise ValueError(self.message)


class DatasetExtraFilesPathEmptyValidator(Validator):
    """Validator that checks if a dataset's extra_files_path exists and is not empty."""

    def __init__(self, message=None):
        self.message = message

    @classmethod
    def from_element(cls, param, elem):
        return cls(elem.get('message', None))

    def validate(self, value, trans=None):
        if value:
            if value.get_total_size() == value.get_size():
                if self.message is None:
                    self.message = "The selected dataset's extra_files_path directory is empty or does not exist, this tool expects non-empty extra_files_path directories associated with the selected input."
                raise ValueError(self.message)


class MetadataValidator(Validator):
    """
    Validator that checks for missing metadata
    """
    requires_dataset_metadata = True

    def __init__(self, message=None, check="", skip=""):
        self.message = message
        self.check = check.split(",")
        self.skip = skip.split(",")

    @classmethod
    def from_element(cls, param, elem):
        return cls(message=elem.get('message', None), check=elem.get('check', ""), skip=elem.get('skip', ""))

    def validate(self, value, trans=None):
        if value:
            if not isinstance(value, model.DatasetInstance):
                raise ValueError('A non-dataset value was provided.')
            if value.missing_meta(check=self.check, skip=self.skip):
                if self.message is None:
                    self.message = "Metadata missing, click the pencil icon in the history item to edit / save the metadata attributes"
                raise ValueError(self.message)


class UnspecifiedBuildValidator(Validator):
    """
    Validator that checks for dbkey not equal to '?'
    """
    requires_dataset_metadata = True

    def __init__(self, message=None):
        if message is None:
            self.message = "Unspecified genome build, click the pencil icon in the history item to set the genome build"
        else:
            self.message = message

    @classmethod
    def from_element(cls, param, elem):
        return cls(elem.get('message', None))

    def validate(self, value, trans=None):
        # if value is None, we cannot validate
        if value:
            dbkey = value.metadata.dbkey
            if isinstance(dbkey, list):
                dbkey = dbkey[0]
            if dbkey == '?':
                raise ValueError(self.message)


class NoOptionsValidator(Validator):
    """Validator that checks for empty select list"""

    def __init__(self, message=None):
        self.message = message

    @classmethod
    def from_element(cls, param, elem):
        return cls(elem.get('message', None))

    def validate(self, value, trans=None):
        if value is None:
            if self.message is None:
                self.message = "No options available for selection"
            raise ValueError(self.message)


class EmptyTextfieldValidator(Validator):
    """Validator that checks for empty text field"""

    def __init__(self, message=None):
        self.message = message

    @classmethod
    def from_element(cls, param, elem):
        return cls(elem.get('message', None))

    def validate(self, value, trans=None):
        if value == '':
            if self.message is None:
                self.message = "Field requires a value"
            raise ValueError(self.message)


class MetadataInFileColumnValidator(Validator):
    """
    Validator that checks if the value for a dataset's metadata item exists in a file.
    """
    requires_dataset_metadata = True

    @classmethod
    def from_element(cls, param, elem):
        filename = elem.get("filename", None)
        if filename:
            filename = "%s/%s" % (param.tool.app.config.tool_data_path, filename.strip())
        metadata_name = elem.get("metadata_name", None)
        if metadata_name:
            metadata_name = metadata_name.strip()
        metadata_column = int(elem.get("metadata_column", 0))
        split = elem.get("split", "\t")
        message = elem.get("message", "Value for metadata %s was not found in %s." % (metadata_name, filename))
        line_startswith = elem.get("line_startswith", None)
        if line_startswith:
            line_startswith = line_startswith.strip()
        return cls(filename, metadata_name, metadata_column, message, line_startswith, split)

    def __init__(self, filename, metadata_name, metadata_column, message="Value for metadata not found.", line_startswith=None, split="\t"):
        self.metadata_name = metadata_name
        self.message = message
        self.valid_values = []
        for line in open(filename):
            if line_startswith is None or line.startswith(line_startswith):
                fields = line.split(split)
                if metadata_column < len(fields):
                    self.valid_values.append(fields[metadata_column].strip())

    def validate(self, value, trans=None):
        if not value:
            return
        if hasattr(value, "metadata"):
            if value.metadata.spec[self.metadata_name].param.to_string(value.metadata.get(self.metadata_name)) in self.valid_values:
                return
        raise ValueError(self.message)


class MetadataInDataTableColumnValidator(Validator):
    """
    Validator that checks if the value for a dataset's metadata item exists in a file.
    """
    requires_dataset_metadata = True

    @classmethod
    def from_element(cls, param, elem):
        table_name = elem.get("table_name", None)
        assert table_name, 'You must specify a table_name.'
        tool_data_table = param.tool.app.tool_data_tables[table_name]
        metadata_name = elem.get("metadata_name", None)
        if metadata_name:
            metadata_name = metadata_name.strip()
        metadata_column = elem.get("metadata_column", 0)
        try:
            metadata_column = int(metadata_column)
        except:
            pass
        message = elem.get("message", "Value for metadata %s was not found in %s." % (metadata_name, table_name))
        line_startswith = elem.get("line_startswith", None)
        if line_startswith:
            line_startswith = line_startswith.strip()
        return cls(tool_data_table, metadata_name, metadata_column, message, line_startswith)

    def __init__(self, tool_data_table, metadata_name, metadata_column, message="Value for metadata not found.", line_startswith=None):
        self.metadata_name = metadata_name
        self.message = message
        self.valid_values = []
        self._data_table_content_version = None
        self._tool_data_table = tool_data_table
        if isinstance(metadata_column, string_types):
            metadata_column = tool_data_table.columns[metadata_column]
        self._metadata_column = metadata_column
        self._load_values()

    def _load_values(self):
        self._data_table_content_version, data_fields = self._tool_data_table.get_version_fields()
        self.valid_values = []
        for fields in data_fields:
            if self._metadata_column < len(fields):
                self.valid_values.append(fields[self._metadata_column])

    def validate(self, value, trans=None):
        if not value:
            return
        if hasattr(value, "metadata"):
            if not self._tool_data_table.is_current_version(self._data_table_content_version):
                log.debug('MetadataInDataTableColumnValidator values are out of sync with data table (%s), updating validator.', self._tool_data_table.name)
                self._load_values()
            if value.metadata.spec[self.metadata_name].param.to_string(value.metadata.get(self.metadata_name)) in self.valid_values:
                return
        raise ValueError(self.message)


validator_types = dict(expression=ExpressionValidator,
                       regex=RegexValidator,
                       in_range=InRangeValidator,
                       length=LengthValidator,
                       metadata=MetadataValidator,
                       unspecified_build=UnspecifiedBuildValidator,
                       no_options=NoOptionsValidator,
                       empty_field=EmptyTextfieldValidator,
                       empty_dataset=DatasetEmptyValidator,
                       empty_extra_files_path=DatasetExtraFilesPathEmptyValidator,
                       dataset_metadata_in_file=MetadataInFileColumnValidator,
                       dataset_metadata_in_data_table=MetadataInDataTableColumnValidator,
<<<<<<< HEAD
                       dataset_ok_validator=DatasetOkValidator, )
=======
                       dataset_ok_validator=DatasetOkValidator,)
>>>>>>> 2f2acb98


def get_suite():
    """Get unittest suite for this module"""
    import doctest
    import sys
    return doctest.DocTestSuite(sys.modules[__name__])<|MERGE_RESOLUTION|>--- conflicted
+++ resolved
@@ -460,11 +460,7 @@
                        empty_extra_files_path=DatasetExtraFilesPathEmptyValidator,
                        dataset_metadata_in_file=MetadataInFileColumnValidator,
                        dataset_metadata_in_data_table=MetadataInDataTableColumnValidator,
-<<<<<<< HEAD
-                       dataset_ok_validator=DatasetOkValidator, )
-=======
                        dataset_ok_validator=DatasetOkValidator,)
->>>>>>> 2f2acb98
 
 
 def get_suite():
