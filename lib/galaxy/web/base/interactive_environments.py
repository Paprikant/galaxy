import ConfigParser

import os
import json
import stat
import random
import tempfile
from subprocess import Popen, PIPE, check_output

from galaxy.util.bunch import Bunch
from galaxy import web
from galaxy.managers import api_keys
from galaxy.tools.deps.docker_util import DockerVolume

import logging
log = logging.getLogger(__name__)


class InteractiveEnviornmentRequest(object):

    def __init__(self, trans, plugin):
        plugin_config = plugin.config

        self.trans = trans
        self.log = log

        self.attr = Bunch()
        self.attr.viz_id = plugin_config["name"].lower()
        self.attr.history_id = trans.security.encode_id( trans.history.id )
        self.attr.galaxy_config = trans.app.config
        self.attr.galaxy_root_dir = os.path.abspath(self.attr.galaxy_config.root)
        self.attr.root = web.url_for("/")
        self.attr.app_root = self.attr.root + "plugins/interactive_environments/" + self.attr.viz_id + "/static/"

        plugin_path = os.path.abspath( plugin.path )

        # Store our template and configuration path
        self.attr.our_config_dir = os.path.join(plugin_path, "config")
        self.attr.our_template_dir = os.path.join(plugin_path, "templates")
        self.attr.HOST = trans.request.host.rsplit(':', 1)[0]

        self.load_deploy_config()
        self.attr.docker_hostname = self.attr.viz_config.get("docker", "docker_hostname")

        # Generate per-request passwords the IE plugin can use to configure
        # the destination container.
        self.notebook_pw_salt = self.generate_password(length=12)
        self.notebook_pw = self.generate_password(length=24)

        self.temp_dir = os.path.abspath( tempfile.mkdtemp() )
        if self.attr.viz_config.getboolean("docker", "wx_tempdir"):
            # Ensure permissions are set
            try:
                os.chmod( self.temp_dir, os.stat(self.temp_dir).st_mode | stat.S_IXOTH )
            except Exception:
                log.error( "Could not change permissions of tmpdir %s" % self.temp_dir )
                # continue anyway

    def load_deploy_config(self, default_dict={}):
        # For backwards compat, any new variables added to the base .ini file
        # will need to be recorded here. The ConfigParser doesn't provide a
        # .get() that will ignore missing sections, so we must make use of
        # their defaults dictionary instead.
        default_dict = {
            'command': 'docker run {docker_args}',
            'command_inject': '--sig-proxy=true -e DEBUG=false',
            'docker_hostname': 'localhost',
            'wx_tempdir': 'False',
        }
        viz_config = ConfigParser.SafeConfigParser(default_dict)
        conf_path = os.path.join( self.attr.our_config_dir, self.attr.viz_id + ".ini" )
        if not os.path.exists( conf_path ):
            conf_path = "%s.sample" % conf_path
        viz_config.read( conf_path )
        self.attr.viz_config = viz_config

        def _boolean_option(option, default=False):
            if self.attr.viz_config.has_option("main", option):
                return self.attr.viz_config.getboolean("main", option)
            else:
                return default

        # Older style port range proxying - not sure we want to keep these around or should
        # we always assume use of Galaxy dynamic proxy? None of these need to be specified
        # if using the Galaxy dynamic proxy.
        self.attr.PASSWORD_AUTH = _boolean_option("password_auth")
        self.attr.APACHE_URLS = _boolean_option("apache_urls")
        self.attr.SSL_URLS = _boolean_option("ssl")

    def get_conf_dict(self):
        """
            Build up a configuration dictionary that is standard for ALL IEs.

            TODO: replace hashed password with plaintext.
        """
        trans = self.trans
        request = trans.request
        api_key = api_keys.ApiKeyManager( trans.app ).get_or_create_api_key( trans.user )
        conf_file = {
            'history_id': self.attr.history_id,
            'api_key': api_key,
            'remote_host': request.remote_addr,
            # DOCKER_PORT is NO LONGER AVAILABLE. All IEs must update.
            'cors_origin': request.host_url,
            'user_email': self.trans.user.email,
        }

        if self.attr.viz_config.has_option("docker", "galaxy_url"):
            conf_file['galaxy_url'] = self.attr.viz_config.get("docker", "galaxy_url")
        elif self.attr.galaxy_config.galaxy_infrastructure_url_set:
            conf_file['galaxy_url'] = self.attr.galaxy_config.galaxy_infrastructure_url.rstrip('/') + '/'
        else:
            conf_file['galaxy_url'] = request.application_url.rstrip('/') + '/'
            web_port = self.attr.galaxy_config.galaxy_infrastructure_web_port
            conf_file['galaxy_web_port'] = web_port or self.attr.galaxy_config.guess_galaxy_port()
            # Galaxy paster port is deprecated
            conf_file['galaxy_paster_port'] = conf_file['galaxy_web_port']

        return conf_file

    def generate_hex(self, length):
        return ''.join(random.choice('0123456789abcdef') for _ in range(length))

    def generate_password(self, length):
        """
            Generate a random alphanumeric password
        """
        return ''.join(random.choice('0123456789abcdefghijklmnopqrstuvwxyz') for _ in range(length))

    def javascript_boolean(self, python_boolean):
        """
            Convenience function to convert boolean for use in JS
        """
        if python_boolean:
            return "true"
        else:
            return "false"

    def url_template(self, url_template):
        """
            Process a URL template

            There are several variables accessible to the user:

                - ${PROXY_URL} will be replaced with dynamically create proxy
        """
        # Figure out our substitutions

        # Next several lines for older style replacements (not used with Galaxy dynamic
        # proxy)

        if self.attr.SSL_URLS:
            protocol = 'https'
        else:
            protocol = 'http'

        url_template = url_template.replace('${PROTO}', protocol) \
            .replace('${HOST}', self.attr.HOST)

        # Only the following replacements are used with Galaxy dynamic proxy
        # URLs
        url = url_template.replace('${PROXY_URL}', str(self.attr.proxy_url))
        return url

    def volume(self, host_path, container_path, **kwds):
        return DockerVolume(host_path, container_path, **kwds)

    def docker_cmd(self, env_override={}, volumes=[]):
        """
            Generate and return the docker command to execute
        """
        temp_dir = self.temp_dir
        conf = self.get_conf_dict()
        conf.update(env_override)
        env_str = ' '.join(['-e "%s=%s"' % (key.upper(), item) for key, item in conf.items()])
        volume_str = ' '.join(['-v "%s"' % volume for volume in volumes])
        # This is the basic docker command such as "sudo -u docker docker {docker_args}"
        # or just "docker {docker_args}"
        command = self.attr.viz_config.get("docker", "command")
        # Then we format in the entire docker command in place of
        # {docker_args}, so as to let the admin not worry about which args are
        # getting passed
<<<<<<< HEAD
        command = command.format(docker_args='{command_inject} {environment} -d -P -v "{temp_dir}:/import/" {volume_str} {image}')
=======
        command = command.format(docker_args='run {command_inject} {environment} -d -p {port_ext}:{port_int} -v "{temp_dir}:/import/" {volume_str} {image}')
>>>>>>> 10af4501
        # Once that's available, we format again with all of our arguments
        command = command.format(
            command_inject=self.attr.viz_config.get("docker", "command_inject"),
            environment=env_str,
            temp_dir=temp_dir,
            volume_str=volume_str,
            image=self.attr.viz_config.get("docker", "image")
        )
        return command

    def launch(self, raw_cmd=None, env_override={}, volumes=[]):
        if raw_cmd is None:
            raw_cmd = self.docker_cmd(env_override=env_override, volumes=volumes)
        log.info("Starting docker container for IE {0} with command [{1}]".format(
            self.attr.viz_id,
            raw_cmd
        ))
        p = Popen( raw_cmd, stdout=PIPE, stderr=PIPE, close_fds=True, shell=True)
        stdout, stderr = p.communicate()
        if p.returncode != 0 or len(stderr):
            log.error( "%s\n%s" % (stdout, stderr) )
            return None
        else:
            log.debug( "Container id: %s" % stdout)
            port_mappings = self.get_proxied_ports(stdout)
            if len(port_mappings) > 1:
                log.warning("Don't know how to handle proxies to containers with multiple exposed ports. Arbitrarily choosing first")
            elif len(port_mappings) == 0:
                log.warning("No exposed ports to map! Images MUST EXPOSE")
                return None
            # Fetch the first port_mapping
            (service, host_ip, host_port) = port_mappings[0]

            # Now we configure our proxy_requst object and we manually specify
            # the port to map to and ensure the proxy is available.
            self.attr.proxy_request = self.trans.app.proxy_manager.setup_proxy(
                self.trans,
                host=self.attr.docker_hostname,
                port=host_port,
            )
            # These variables then become available for use in templating URLs
            self.attr.proxy_url = self.attr.proxy_request[ 'proxy_url' ]
            # Commented out because it needs to be documented and visible that
            # this variable was moved here. Usually would remove commented
            # code, but again, needs to be clear where this went. Remove at a
            # later time.
            #
            # PORT is no longer exposed internally. All requests are forced to
            # go through the proxy we ship.
            # self.attr.PORT = self.attr.proxy_request[ 'proxied_port' ]

    def get_proxied_ports(self, container_id):
        """Run docker inspect on a container to figure out which ports were
        mapped where.

        :type container_id: str
        :param container_id: a docker container ID

        :returns: a list of triples containing (internal_port, external_ip,
                  external_port), of which the ports are probably the only
                  useful information.

        Someday code that calls this should be refactored whenever we get
        containers with multiple ports working.
        """
        command = self.attr.viz_config.get("docker", "command")
        command = command.replace(
            "run {docker_args}",
            "inspect %s" % container_id
        )
        log.info("Inspecting docker container {0} with command [{1}]".format(
            container_id,
            command
        ))
        output = check_output(command, shell=True)
        inspect_data = json.loads(output)
        # [{
        #     "NetworkSettings" : {
        #         "Ports" : {
        #             "3306/tcp" : [
        #                 {
        #                     "HostIp" : "127.0.0.1",
        #                     "HostPort" : "3306"
        #                 }
        #             ]
        mappings = []
        port_mappings = inspect_data[0]['NetworkSettings']['Ports']
        for port_name in port_mappings:
            for binding in port_mappings[port_name]:
                mappings.append((
                    port_name.replace('/tcp', '').replace('/udp', ''),
                    binding['HostIp'],
                    binding['HostPort']
                ))
        return mappings<|MERGE_RESOLUTION|>--- conflicted
+++ resolved
@@ -180,11 +180,7 @@
         # Then we format in the entire docker command in place of
         # {docker_args}, so as to let the admin not worry about which args are
         # getting passed
-<<<<<<< HEAD
-        command = command.format(docker_args='{command_inject} {environment} -d -P -v "{temp_dir}:/import/" {volume_str} {image}')
-=======
-        command = command.format(docker_args='run {command_inject} {environment} -d -p {port_ext}:{port_int} -v "{temp_dir}:/import/" {volume_str} {image}')
->>>>>>> 10af4501
+        command = command.format(docker_args='run {command_inject} {environment} -d -P -v "{temp_dir}:/import/" {volume_str} {image}')
         # Once that's available, we format again with all of our arguments
         command = command.format(
             command_inject=self.attr.viz_config.get("docker", "command_inject"),
