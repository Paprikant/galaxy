# packages with C extensions
bx-python==0.7.3
MarkupSafe==0.23
PyYAML==3.11
SQLAlchemy==1.0.15
mercurial==3.7.3
numpy==1.9.2
pycrypto==2.6.1
uWSGI==2.0.15

# Install python_lzo if you want to support indexed access to lzo-compressed
# locally cached maf files via bx-python
#python_lzo==1.8

# pure Python packages
bz2file==0.98; python_version < '3.3'
<<<<<<< HEAD
=======
boltons==17.1.0
>>>>>>> 2f2acb98
Paste==2.0.2
PasteDeploy==1.5.2
docutils==0.12
wchartype==0.1
repoze.lru==0.6
Routes==2.4.1
WebOb==1.4.1
WebHelpers==1.3
Mako==1.0.2
pytz==2015.4
Babel==2.4.0
Beaker==1.7.0
dictobj==0.3.1
nose==1.3.7
Parsley==1.3
six==1.10.0
Whoosh==2.7.4
testfixtures==4.10.0
galaxy_sequence_utils==1.0.2
h5py==2.7.1

# pykwalify and dependencies
pykwalify==1.5.1
python-dateutil==2.5.3
docopt==0.6.2

# Cheetah and dependencies
Cheetah==2.4.4
Markdown==2.6.3

# BioBlend and dependencies
bioblend==0.7.0
boto==2.38.0
requests==2.10.0
requests-toolbelt==0.4.0

# kombu and dependencies
kombu==3.0.30
amqp==1.4.8
anyjson==0.3.3

# Pulsar requirements
psutil==4.1.0
pulsar-galaxy-lib==0.8.0

# sqlalchemy-migrate and dependencies
sqlalchemy-migrate==0.10.0
decorator==4.0.2
Tempita==0.5.3dev
sqlparse==0.1.16
pbr==1.8.0

# svgwrite and dependencies
svgwrite==1.1.6
pyparsing==2.1.1

# Fabric and dependencies
Fabric==1.13.2
paramiko==2.2.1
ecdsa==0.13

# Flexible BAM index naming
pysam==0.8.4+gx5

# GenomeSpace dependencies
python-genomespaceclient==0.1.8<|MERGE_RESOLUTION|>--- conflicted
+++ resolved
@@ -14,10 +14,7 @@
 
 # pure Python packages
 bz2file==0.98; python_version < '3.3'
-<<<<<<< HEAD
-=======
 boltons==17.1.0
->>>>>>> 2f2acb98
 Paste==2.0.2
 PasteDeploy==1.5.2
 docutils==0.12
