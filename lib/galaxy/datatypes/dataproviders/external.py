--- conflicted
+++ resolved
@@ -7,18 +7,13 @@
 import subprocess
 import tempfile
 
-<<<<<<< HEAD
-from six.moves.urllib.parse import urlencode
+from six.moves.urllib.parse import urlencode, urlparse
 from six.moves.urllib.request import urlopen
 
 from . import (
     base,
     line
 )
-=======
-from six.moves.urllib.parse import urlencode, urlparse
-from six.moves.urllib.request import urlopen
->>>>>>> f0e97679
 
 _TODO = """
 YAGNI: ftp, image, cryptos, sockets
@@ -115,26 +110,16 @@
         self.method = method
 
         self.data = data or {}
-<<<<<<< HEAD
         encoded_data = urlencode(self.data)
+
+        scheme = urlparse(url).scheme
+        assert scheme in ('http', 'https', 'ftp'), 'Invalid URL scheme: %s' % scheme
 
         if method == 'GET':
             self.url += '?%s' % (encoded_data)
             opened = urlopen(url)
         elif method == 'POST':
             opened = urlopen(url, encoded_data)
-=======
-        encoded_data = urlencode( self.data )
-
-        scheme = urlparse(url).scheme
-        assert scheme in ('http', 'https', 'ftp'), 'Invalid URL scheme: %s' % scheme
-
-        if method == 'GET':
-            self.url += '?%s' % ( encoded_data )
-            opened = urlopen( url )
-        elif method == 'POST':
-            opened = urlopen( url, encoded_data )
->>>>>>> f0e97679
         else:
             raise ValueError('Not a valid method: %s' % (method))
 
