--- conflicted
+++ resolved
@@ -29,11 +29,7 @@
                 v-model="currentValue"
                 :max="attrs.max"
                 :min="attrs.min"
-<<<<<<< HEAD
-                :type="type"
-                v-model="currentValue"
-                :id="id"
-            />
+                :type="type" />
             <FormText
                 v-else-if="type == 'text' || type == 'password'"
                 v-model="currentValue"
@@ -43,13 +39,8 @@
                 :style="attrs.style"
                 :datalist="attrs.datalist"
                 :type="type"
-                :id="id"
-            />
-            <FormColor v-else-if="type == 'color'" v-model="currentValue" :id="id" />
-=======
-                :type="type" />
+                :id="id" />
             <FormColor v-else-if="type == 'color'" :id="id" v-model="currentValue" />
->>>>>>> a9f0fd6a
             <FormDirectory v-else-if="type == 'directory_uri'" v-model="currentValue" />
             <FormParameter
                 v-else-if="backbonejs"
@@ -58,15 +49,8 @@
                 v-model="currentValue"
                 :data-label="title"
                 :type="type"
-<<<<<<< HEAD
-                :attributes="attrs"
-                ref="params"
-            />
-            <FormInput v-else v-model="currentValue" :id="id" :area="attrs['area']" />
-=======
                 :attributes="attrs" />
             <FormInput v-else :id="id" v-model="currentValue" :area="attrs['area']" />
->>>>>>> a9f0fd6a
         </div>
         <div v-if="showPreview" class="ui-form-preview" v-html="previewText" />
         <span v-if="!!helpText" class="ui-form-info form-text text-muted" v-html="helpText" />
