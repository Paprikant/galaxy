--- conflicted
+++ resolved
@@ -117,12 +117,9 @@
         showCollectionDetailsUrl() {
             return prependPath(this.itemUrls.showDetails);
         },
-<<<<<<< HEAD
-=======
         tabindex() {
             return this.keyboardSelectable ? "0" : "-1";
         },
->>>>>>> 59ac04cd
     },
 };
 </script>