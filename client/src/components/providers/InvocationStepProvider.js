import axios from "axios";
import { getAppRoot } from "onload/loadConfig";
import { SingleQueryProvider } from "components/providers/SingleQueryProvider";
import { rethrowSimple } from "utils/simple-error";

<<<<<<< HEAD
=======
const TERMINAL_JOB_STATES = ["ok", "error", "deleted", "paused"];

>>>>>>> c8901b1b
async function getInvocation({ id }) {
    try {
        const { data } = await axios.get(`${getAppRoot()}api/invocations/any/steps/${id}`);
        return data;
    } catch (e) {
        rethrowSimple(e);
    }
}

<<<<<<< HEAD
export default SingleQueryProvider(getInvocation);
=======
const stepIsTerminal = (step) => {
    const isTerminal =
        ["scheduled", "cancelled", "failed"].includes(step.state) &&
        step.jobs.every((job) => TERMINAL_JOB_STATES.includes(job.state));
    return isTerminal;
};

export default SingleQueryProvider(getInvocation, stepIsTerminal);
>>>>>>> c8901b1b
<|MERGE_RESOLUTION|>--- conflicted
+++ resolved
@@ -3,11 +3,8 @@
 import { SingleQueryProvider } from "components/providers/SingleQueryProvider";
 import { rethrowSimple } from "utils/simple-error";
 
-<<<<<<< HEAD
-=======
 const TERMINAL_JOB_STATES = ["ok", "error", "deleted", "paused"];
 
->>>>>>> c8901b1b
 async function getInvocation({ id }) {
     try {
         const { data } = await axios.get(`${getAppRoot()}api/invocations/any/steps/${id}`);
@@ -17,9 +14,6 @@
     }
 }
 
-<<<<<<< HEAD
-export default SingleQueryProvider(getInvocation);
-=======
 const stepIsTerminal = (step) => {
     const isTerminal =
         ["scheduled", "cancelled", "failed"].includes(step.state) &&
@@ -27,5 +21,4 @@
     return isTerminal;
 };
 
-export default SingleQueryProvider(getInvocation, stepIsTerminal);
->>>>>>> c8901b1b
+export default SingleQueryProvider(getInvocation, stepIsTerminal);