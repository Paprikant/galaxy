import _ from "underscore";
import $ from "jquery";
import Backbone from "backbone";
import { getAppRoot } from "onload/loadConfig";
import Utils from "utils/utils";
import NodeView from "mvc/workflow/workflow-view-node";

<<<<<<< HEAD
=======
/* global $ */
/* global Galaxy */

var StepParameterTypes = [
    'text',
    'integer',
    'float',
    'boolean',
    'color',
]

>>>>>>> be76d9f8
var Node = Backbone.Model.extend({
    initialize: function(app, attr) {
        this.app = app;
        this.element = attr.element;
        this.input_terminals = {};
        this.output_terminals = {};
        this.errors = {};
        this.workflow_outputs = [];
    },
    getWorkflowOutput: function(outputName) {
        return _.findWhere(this.workflow_outputs, {
            output_name: outputName
        });
    },
    isWorkflowOutput: function(outputName) {
        return this.getWorkflowOutput(outputName) !== undefined;
    },
    removeWorkflowOutput: function(outputName) {
        while (this.isWorkflowOutput(outputName)) {
            const target = this.getWorkflowOutput(outputName);
            this.workflow_outputs.splice(_.indexOf(this.workflow_outputs, target), 1);
        }
    },
    addWorkflowOutput: function(outputName, label) {
        if (!this.isWorkflowOutput(outputName)) {
            var output = { output_name: outputName };
            if (label) {
                output.label = label;
            }
            this.workflow_outputs.push(output);
            return true;
        }
        return false;
    },
    labelWorkflowOutput: function(outputName, label) {
        var changed = false;
        var oldLabel = null;
        if (this.isWorkflowOutput(outputName)) {
            var workflowOutput = this.getWorkflowOutput(outputName);
            oldLabel = workflowOutput.label;
            workflowOutput.label = label;
            changed = oldLabel != label;
        } else {
            changed = this.addWorkflowOutput(outputName, label);
        }
        if (changed) {
            this.app.workflow.updateOutputLabel(oldLabel, label);
            this.markChanged();
            this.nodeView.redrawWorkflowOutputs();
        }
        return changed;
    },
    connectedOutputTerminals: function() {
        return this._connectedTerminals(this.output_terminals);
    },
    _connectedTerminals: function(terminals) {
        var connectedTerminals = [];
        $.each(terminals, (_, t) => {
            if (t.connectors.length > 0) {
                connectedTerminals.push(t);
            }
        });
        return connectedTerminals;
    },
    hasConnectedOutputTerminals: function() {
        // return this.connectedOutputTerminals().length > 0; <- optimized this
        var outputTerminals = this.output_terminals;
        for (var outputName in outputTerminals) {
            if (outputTerminals[outputName].connectors.length > 0) {
                return true;
            }
        }
        return false;
    },
    connectedMappedInputTerminals: function() {
        return this._connectedMappedTerminals(this.input_terminals);
    },
    hasConnectedMappedInputTerminals: function() {
        // return this.connectedMappedInputTerminals().length > 0; <- optimized this
        var inputTerminals = this.input_terminals;
        for (var inputName in inputTerminals) {
            var inputTerminal = inputTerminals[inputName];
            if (inputTerminal.connectors.length > 0 && inputTerminal.isMappedOver()) {
                return true;
            }
        }
        return false;
    },
    _connectedMappedTerminals: function(terminals) {
        var mapped_outputs = [];
        $.each(terminals, (_, t) => {
            var mapOver = t.mapOver();
            if (mapOver.isCollection) {
                if (t.connectors.length > 0) {
                    mapped_outputs.push(t);
                }
            }
        });
        return mapped_outputs;
    },
    mappedInputTerminals: function() {
        return this._mappedTerminals(this.input_terminals);
    },
    _mappedTerminals: function(terminals) {
        var mappedTerminals = [];
        $.each(terminals, (_, t) => {
            var mapOver = t.mapOver();
            if (mapOver.isCollection) {
                mappedTerminals.push(t);
            }
        });
        return mappedTerminals;
    },
    hasMappedOverInputTerminals: function() {
        var found = false;
        _.each(this.input_terminals, t => {
            var mapOver = t.mapOver();
            if (mapOver.isCollection) {
                found = true;
            }
        });
        return found;
    },
    redraw: function() {
        $.each(this.input_terminals, (_, t) => {
            t.redraw();
        });
        $.each(this.output_terminals, (_, t) => {
            t.redraw();
        });
    },
    clone: function() {
        var copiedData = {
            name: this.name,
            label: this.label,
            annotation: this.annotation,
            post_job_actions: this.post_job_actions
        };
        var node = this.app.workflow.create_node(this.type, this.name, this.content_id);

        Utils.request({
            type: "POST",
            url: `${getAppRoot()}api/workflows/build_module`,
            data: {
                type: this.type,
                tool_id: this.content_id,
                tool_state: this.tool_state
            },
            success: data => {
                var newData = Object.assign({}, data, copiedData);
                node.init_field_data(newData);
                node.update_field_data(newData);
                this.app.workflow.activate_node(node);
            }
        });
    },
    destroy: function() {
        $.each(this.input_terminals, (k, t) => {
            t.destroy();
        });
        $.each(this.output_terminals, (k, t) => {
            t.destroy();
        });
        this.app.workflow.remove_node(this);
        $(this.element).remove();
    },
    make_active: function() {
        $(this.element).addClass("toolForm-active");
    },
    make_inactive: function() {
        // Keep inactive nodes stacked from most to least recently active
        // by moving element to the end of parent's node list
        var element = this.element.get(0);
        (p => {
            p.removeChild(element);
            p.appendChild(element);
        })(element.parentNode);
        // Remove active class
        $(element).removeClass("toolForm-active");
    },
    set_tool_version: function() {
        if (this.type === "tool" && this.config_form) {
            this.tool_version = this.config_form.version;
            this.content_id = this.config_form.id;
        }
    },

    init_field_data: function(data) {
        //console.debug("init_field_data: ", data);
        if (data.type) {
            this.type = data.type;
        }
        this.name = data.name;
        this.config_form = data.config_form;
        this.set_tool_version();
        this.tool_state = data.tool_state;
        this.errors = data.errors;
        this.tooltip = data.tooltip ? data.tooltip : "";
        this.annotation = data.annotation;
        this.post_job_actions = data.post_job_actions ? data.post_job_actions : {};
        this.label = data.label;
        this.uuid = data.uuid;
        this.workflow_outputs = data.workflow_outputs ? data.workflow_outputs : [];
        var node = this;
        var nodeView = new NodeView({
            el: this.element[0],
            node: node
        });
        node.nodeView = nodeView;
        $.each(data.inputs, (i, input) => {
            nodeView.addDataInput(input);
        });

        if (data.inputs.length > 0 && data.outputs.length > 0) {
            nodeView.addRule();
        }
        $.each(data.outputs, (i, output) => {
            nodeView.addDataOutput(output);
        });
        nodeView.render();
        this.app.workflow.node_changed(this, true);
    },
    update_field_data: function(data) {
        var node = this;
        var nodeView = node.nodeView;
        // remove unused output views and remove pre-existing output views from data.outputs,
        // so that these are not added twice.
        var unused_outputs = [];
        // nodeView.outputViews contains pre-existing outputs,
        // while data.data_output contains what should be displayed.
        // Now we gather the unused outputs
        $.each(nodeView.outputViews, (i, output_view) => {
            var cur_name = output_view.output.name;
            var data_names = data.outputs;
            var cur_name_in_data_outputs = false;
            _.each(data_names, data_name => {
                if (data_name.name == cur_name) {
                    cur_name_in_data_outputs = true;
                }
            });
            if (cur_name_in_data_outputs === false) {
                unused_outputs.push(cur_name);
            }
        });

        // Remove the unused outputs
        _.each(unused_outputs, unused_output => {
            _.each(nodeView.outputViews[unused_output].terminalElement.terminal.connectors, x => {
                if (x) {
                    x.destroy(); // Removes the noodle connectors
                }
            });
            nodeView.outputViews[unused_output].remove(); // removes the rendered output
            delete nodeView.outputViews[unused_output]; // removes the reference to the output
            delete node.output_terminals[unused_output]; // removes the output terminal
        });
        $.each(node.workflow_outputs, (i, wf_output) => {
            if (wf_output && !node.output_terminals[wf_output.output_name]) {
                node.workflow_outputs.splice(i, 1); // removes output from list of workflow outputs
            }
        });
        $.each(data.outputs, (i, output) => {
            if (!nodeView.outputViews[output.name]) {
                nodeView.addDataOutput(output); // add data output if it does not yet exist
            } else {
                // the output already exists, but the output formats may have changed.
                // Therefore we update the datatypes and destroy invalid connections.
                node.output_terminals[output.name].datatypes = output.extensions;
                node.output_terminals[output.name].destroyInvalidConnections();
            }
        });
        this.tool_state = data.tool_state;
        this.config_form = data.config_form;
        this.set_tool_version();
        this.errors = data.errors;
        this.annotation = data.annotation;
        this.label = data.label;
        if ("post_job_actions" in data) {
            // Won't be present in response for data inputs
            var pja_in = data.post_job_actions;
            this.post_job_actions = pja_in ? pja_in : {};
        }
        node.nodeView.renderToolErrors();
        // Update input rows
        var old_body = nodeView.$("div.inputs");
        var new_body = nodeView.newInputsDiv();
        var newTerminalViews = {};
        _.each(data.inputs, input => {
            var terminalView = node.nodeView.addDataInput(input, new_body);
            newTerminalViews[input.name] = terminalView;
        });
        // Cleanup any leftover terminals
        _.each(_.difference(_.values(nodeView.terminalViews), _.values(newTerminalViews)), unusedView => {
            unusedView.el.terminal.destroy();
        });
        nodeView.terminalViews = newTerminalViews;
        node.nodeView.render();
        // In general workflow editor assumes tool outputs don't change in # or
        // type (not really valid right?) but adding special logic here for
        // data collection input parameters that can have their collection
        // change.
        var data_outputs = data.outputs;
        if (data_outputs.length == 1 && "collection_type" in data_outputs[0]) {
            nodeView.updateDataOutput(data_outputs[0]);
        }
        old_body.replaceWith(new_body);
        if ("workflow_outputs" in data) {
            // Won't be present in response for data inputs
            this.workflow_outputs = data.workflow_outputs ? data.workflow_outputs : [];
        }
        // If active, reactivate with new config_form
        this.markChanged();
        this.redraw();
    },
    error: function(text) {
        var b = $(this.element).find(".toolFormBody");
        b.find("div").remove();
        var tmp = `<div style='color: red; text-style: italic;'>${text}</div>`;
        this.config_form = tmp;
        b.html(tmp);
        this.app.workflow.node_changed(this);
    },
    markChanged: function() {
        this.app.workflow.node_changed(this);
    }
});
export default Node;<|MERGE_RESOLUTION|>--- conflicted
+++ resolved
@@ -4,11 +4,6 @@
 import { getAppRoot } from "onload/loadConfig";
 import Utils from "utils/utils";
 import NodeView from "mvc/workflow/workflow-view-node";
-
-<<<<<<< HEAD
-=======
-/* global $ */
-/* global Galaxy */
 
 var StepParameterTypes = [
     'text',
@@ -18,7 +13,6 @@
     'color',
 ]
 
->>>>>>> be76d9f8
 var Node = Backbone.Model.extend({
     initialize: function(app, attr) {
         this.app = app;
