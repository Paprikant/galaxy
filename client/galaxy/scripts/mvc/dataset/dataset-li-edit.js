--- conflicted
+++ resolved
@@ -68,11 +68,7 @@
                         ev.preventDefault();
                         const identifier = self.model.get("element_id") || self.model.get("id");
                         Galaxy.router.push("datasets/edit", {
-<<<<<<< HEAD
-                            dataset_id: self.model.attributes.id,
-=======
-                            dataset_id: identifier
->>>>>>> 06ef6b3e
+                            dataset_id: identifier,
                         });
                     }
                 },
