import toolshed_model from "mvc/toolshed/toolshed-model";
import jstree from "libs/jquery/jstree";
import Utils from "utils/utils";
import Modal from "mvc/ui/ui-modal";
import FormView from "mvc/form/form-view";
import toolshed_util from "mvc/toolshed/util";
var ToolShedRepositoryView = Backbone.View.extend({
    el: "#center",

    initialize: function(params) {
        var self = this;
        this.options = _.defaults(this.options || {}, this.defaults);
        this.model = new toolshed_model.RepositoryCollection();
        this.listenTo(this.model, "sync", this.render);
        var shed = params.tool_shed.replace(/\//g, "%2f");
        this.model.url +=
            "?tool_shed_url=" + shed + "&repository_id=" + params.repository_id;
        this.model.tool_shed_url = params.tool_shed.replace(/%2f/g, "/");
        this.model.tool_shed = shed;
        this.model.category = params.repository_id;
        this.model.fetch();
    },

    render: function(options) {
        var repo_details_template = this.templateRepoDetails;
        var models = this.model.models[0];
        this.options = {
            repository: models.get("repository"),
            tool_shed: this.model.tool_shed,
            queue: toolshed_util.queueLength()
        };
        var changesets = Object.keys(this.options.repository.metadata);
        this.options.current_changeset =
            this.options.current_changeset || changesets[changesets.length - 1];
        this.options.current_metadata = this.options.repository.metadata[
            this.options.current_changeset
        ];
        this.options.current_metadata.tool_shed_url = this.model.tool_shed_url;
        this.options.tools = this.options.current_metadata.tools;
        this.options.repository_dependencies_template = this.templateRepoDependencies;
        this.options.repository_dependency_template = this.templateRepoDependency;
        this.options.tps_template_global_select = this.templateGlobalSectionSelect;
        this.options.tps_template_tool_select = this.templateToolSectionSelect;
        this.options.tps_select_options = this.templatePanelSelectOptions;
        this.options.tool_dependencies = models.get("tool_dependencies");
        this.options.shed_tool_conf = this.templateShedToolConf({
            stc_html: models.get("shed_conf")
        });
        this.options.panel_section_dict = models.get("panel_section_dict");
        this.options.api_url =
            Galaxy.root + "api/tool_shed_repositories/install?async=True";
        this.options = _.extend(this.options, options);
        this.$el.html(repo_details_template(this.options));
        this.checkInstalled(this.options.current_metadata);
        this.bindEvents();
        $("#center").css("overflow", "auto");
    },

    bindEvents: function() {
        var that = this;
        $("#changeset").on("change", function() {
            that.options.current_changeset = $("#changeset")
                .find("option:selected")
                .text();
            that.options.current_metadata =
                that.options.repository.metadata[
                    that.options.current_changeset
                ];
            that.checkInstalled(that.options.current_metadata);
            that.reDraw();
        });
        $("#tool_panel_section_select").on("change", function() {
            that.tpsSelection();
        });
        $("#install_repository").on("click", function(ev) {
            var form = $("#repository_installation");
            ev.preventDefault();
            var params = {};
            params.repositories = JSON.stringify([
                [
                    $("#install_repository").attr("data-tsrid"),
                    $("#changeset")
                        .find("option:selected")
                        .val()
                ]
            ]);
            params.tool_shed_repository_ids = JSON.stringify([
                $("#install_repository").attr("data-tsrid")
            ]);
            params.tool_shed_url = that.model.tool_shed_url;
            params.install_tool_dependencies = $(
                "#install_tool_dependencies"
            ).val();
            params.install_repository_dependencies = $(
                "#install_repository_dependencies"
            ).val();
            params.install_resolver_dependencies = $(
                "#install_resolver_dependencies"
            ).val();
            var tps = that.panelSelect(params);
            params.tool_panel_section = JSON.stringify(
                that.panelSelect(params)
            );
            params.shed_tool_conf = $("select[name='shed_tool_conf']")
                .find("option:selected")
                .val();
            params.changeset = $("#changeset")
                .find("option:selected")
                .val();
            var url = $("#repository_installation").attr("action");
            that.prepareInstall(params, url);
        });
        $("#queue_install").on("click", function(ev) {
            that.options.current_changeset = $("#changeset")
                .find("option:selected")
                .text();
            that.options.current_metadata =
                that.options.repository.metadata[
                    that.options.current_changeset
                ];
            var changeset = that.options.current_changeset;
            var repository_metadata = {};
            _.each(Object.keys(that.options.current_metadata), function(key) {
                if (!repository_metadata[key]) {
                    repository_metadata[key] =
                        that.options.current_metadata[key];
                }
            });
            repository_metadata.install_tool_dependencies = $(
                "#install_tool_dependencies"
            ).val();
            repository_metadata.install_repository_dependencies = $(
                "#install_repository_dependencies"
            ).val();
            repository_metadata.install_resolver_dependencies = $(
                "#install_resolver_dependencies"
            ).val();
            repository_metadata.tool_panel_section = JSON.stringify(
                that.panelSelect({})
            );
            repository_metadata.shed_tool_conf = $(
                "select[name='shed_tool_conf']"
            )
                .find("option:selected")
                .val();
            repository_metadata.tool_shed_url = that.model.tool_shed_url;
            if (repository_metadata.tool_shed_url.substr(-1) == "/") {
                repository_metadata.tool_shed_url = repository_metadata.tool_shed_url.substr(
                    0,
                    repository_metadata.tool_shed_url.length - 1
                );
            }
            toolshed_util.addToQueue(repository_metadata);
            that.checkInstalled(repository_metadata);
        });
        $(".tool_panel_section_picker").on("change", function() {
            var new_value = $(this)
                .find("option:selected")
                .val();
            var default_tps = $("#tool_panel_section_select")
                .find("option:selected")
                .val();
            if (new_value == default_tps) {
                $(this).attr("default", "active");
            } else {
                $(this).removeAttr("default");
            }
        });
        $(function() {
            $("#repository_dependencies").jstree();
        });
        $(".tool_form").on("click", function() {
            var guid = $(this).attr("data-guid");
            var clean = $(this).attr("data-clean");
            var name = $(this).attr("data-name");
            var desc = $(this).attr("data-desc");
            var tool_shed_url = that.model.tool_shed_url;
            var tsr_id = $("#repository_details").attr("data-tsrid");
            var changeset = $("#changeset")
                .find("option:selected")
                .val();
            var api_url = Galaxy.root + "api/tool_shed/tool_json";
            var params = {
                guid: guid,
                tool_shed_url: tool_shed_url,
                tsr_id: tsr_id,
                changeset: changeset
            };
            $.get(api_url, params, function(data) {
                data.cls = "ui-portlet-plain";
                var toolform = new FormView(data);
                Utils.deepeach(data.inputs, function(input) {
                    if (input.type) {
                        if (
                            ["data", "data_collection"].indexOf(input.type) !=
                            -1
                        ) {
                            input.type = "hidden";
                            input.info =
                                "Data input '" +
                                input.name +
                                "' (" +
                                Utils.textify(input.extensions) +
                                ")";
                        }
                    }
                });
                var modal = new Modal.View();
                var modal_title = "<u>" + name + "</u> " + desc;
                modal.show({
                    closing_events: true,
                    title: modal_title,
                    body: toolform.$el,
                    buttons: {
                        Close: function() {
                            modal.hide();
                        }
                    }
                });
            });
        });
    },

    checkInstalled: function(metadata) {
        var that = this;
        var params = { name: metadata.name, owner: metadata.owner };
        var already_installed = false;
        var queued = that.repoQueued(metadata);
        $.get(Galaxy.root + "api/tool_shed_repositories", params, function(
            data
        ) {
            for (var index = 0; index < data.length; index++) {
                var repository = data[index];
                var installed = !repository.deleted && !repository.uninstalled;
                var changeset_match =
                    repository.changeset_revision ==
                        metadata.changeset_revision ||
                    repository.installed_changeset_revision ==
                        metadata.changeset_revision;
                if (
                    repository.name == metadata.repository.name &&
                    repository.owner == metadata.repository.owner &&
                    installed &&
                    changeset_match
                ) {
                    already_installed = true;
                }
                if (already_installed) {
                    $("#install_repository").prop("disabled", true);
                    $("#install_repository").val(
                        "This revision is already installed"
                    );
                } else {
                    $("#install_repository").prop("disabled", false);
                    $("#install_repository").val("Install this revision");
                }
            }
            if (that.repoQueued(metadata) || already_installed) {
                $("#queue_install").hide();
                $("#queue_install").val(
                    "This revision is already in the queue"
                );
            } else {
                $("#queue_install").show();
                $("#queue_install").val("Install this revision later");
            }
        });
    },

    panelSelect: function(params) {
        var tool_panel_section = {};
        if ($("#tool_panel_section_select").length) {
            params.tool_panel_section_id = $("#tool_panel_section_select")
                .find("option:selected")
                .val();
        } else {
            params.new_tool_panel_section = $("#new_tool_panel_section").val();
        }
        $(".tool_panel_section_picker").each(function() {
            var element_name = $(this).attr("name");
            var tool_guid = $(this).attr("data-toolguid");
            if (element_name === "tool_panel_section_id") {
                tool_panel_section[tool_guid] = {
                    tool_panel_section: $(this)
                        .find("option:selected")
                        .val(),
                    action: "append"
                };
            } else {
                tool_panel_section[tool_guid] = {
                    tool_panel_section: $(this).val(),
                    action: "create"
                };
            }
        });
        return tool_panel_section;
    },

    reDraw: function(options) {
        this.$el.empty();
        this.initialize(options);
    },

    repoQueued: function(metadata) {
        var that = this;
        if (!localStorage.repositories) {
            return;
        }
        var repository_queue = JSON.parse(localStorage.repositories);
        var changeset = metadata.changeset_revision;
        var queue_key = that.queueKey(metadata);
        if (localStorage.repositories) {
            queued_repos = JSON.parse(localStorage.repositories);
        }
        if (queued_repos.hasOwnProperty(queue_key)) {
            return true;
        }
        return false;
    },

    queueKey: function(metadata) {
        var shed_url = this.model.tool_shed_url;
        // Make sure there is never a trailing slash on the shed URL.
        if (shed_url.substr(-1) == "/") {
            shed_url = shed_url.substr(0, shed_url.length - 1);
        }
        return (
            shed_url +
            "|" +
            metadata.repository_id +
            "|" +
            metadata.changeset_revision
        );
    },

    tpsSelection: function() {
        new_tps = $("#tool_panel_section_select")
            .find("option:selected")
            .val();
        $('.tool_panel_section_picker[default="active"]').each(function() {
            $(this).val(new_tps);
        });
    },

    prepareInstall: function(params, api_url) {
        var that = this;
        $.post(api_url, params, function(data) {
            var iri_parameters = JSON.parse(data);
            that.doInstall(iri_parameters);
        });
    },

<<<<<<< HEAD
    doInstall: function(params) {
        var controller_url = Galaxy.root + "admin_toolshed/manage_repositories";
        var repositories = params.repositories;
        var new_route = "status/r/" + repositories.join("|");
        $.post(controller_url, params, function(data) {
            console.log("Initializing repository installation succeeded");
        });
        Backbone.history.navigate(new_route, {
            trigger: true,
            replace: true
        });
    },
=======
            doInstall: function(params) {
                var controller_url =
                    Galaxy.root + "admin_toolshed/install_repositories";
                var repositories = params.repositories;
                var new_route = "status/r/" + repositories.join("|");
                $.post(controller_url, params, function(data) {
                    console.log(
                        "Initializing repository installation succeeded"
                    );
                });
                Backbone.history.navigate(new_route, {
                    trigger: true,
                    replace: true
                });
            },
>>>>>>> aacdf8d9

    templateRepoDetails: _.template(
        [
            '<div class="unified-panel-header" id="panel_header" unselectable="on">',
            '<div class="unified-panel-header-inner">Repository information for <strong><%= repository.name %></strong> from <strong><%= repository.owner %></strong></div>',
            '<div class="unified-panel-header-inner" style="position: absolute; right: 5px; top: 0px;"><a href="#/queue">Repository Queue (<%= queue %>)</a></div>',
            "</div>",
            '<div class="unified-panel-body" id="repository_details" data-tsrid="<%= repository.id %>">',
            '<form id="repository_installation" name="install_repository" method="post" action="<%= api_url %>">',
            '<input type="hidden" id="repositories" name="<%= repository.id %>" value="ID" />',
            '<input type="hidden" id="tool_shed_url" name="tool_shed_url" value="<%= tool_shed %>" />',
            '<div class="toolForm">',
            '<div class="toolFormTitle">Changeset</div>',
            '<div class="toolFormBody changeset">',
            '<select id="changeset" name="changeset" style="margin: 5px;">',
            "<% _.each(Object.keys(repository.metadata), function(changeset) { %>",
            '<% if (changeset == current_changeset) { var selected = "selected "; } else { var selected = ""; } %>',
            '<option <%= selected %>value="<%= changeset.split(":")[1] %>"><%= changeset %></option>',
            "<% }); %>",
            "</select>",
            '<input class="btn btn-primary preview-button" data-tsrid="<%= current_metadata.repository.id %>" type="submit" id="install_repository" name="install_repository" value="Install this revision now" />',
            '<input class="btn btn-primary preview-button" type="button" id="queue_install" name="queue_install" value="Install this revision later" />',
            '<div class="toolParamHelp" style="clear: both;">Please select a revision and review the settings below before installing.</div>',
            "</div>",
            "</div>",
            "<%= shed_tool_conf %>",
            "<% if (current_metadata.has_repository_dependencies) { %>",
            '<div class="toolFormTitle">Repository dependencies for <strong id="current_changeset"><%= current_changeset %></strong></div>',
            '<div class="toolFormBody">',
            '<p id="install_repository_dependencies_checkbox">',
            '<input type="checkbox" checked id="install_repository_dependencies" />',
            '<label for="install_repository_dependencies">Install repository dependencies</label>',
            "</p>",
            "<% current_metadata.repository_dependency_template = repository_dependency_template; %>",
            '<div class="tables container-table" id="repository_dependencies">',
            '<div class="expandLink">',
            '<a class="toggle_folder" data_target="repository_dependencies_table">',
            "Repository dependencies &ndash; <em>installation of these additional repositories is required</em>",
            "</a>",
            "</div>",
            "<%= repository_dependencies_template(current_metadata) %>",
            "</div>",
            "</div>",
            "<% } %>",
            "<% if (current_metadata.includes_tool_dependencies) { %>",
            '<div class="toolFormTitle">Tool dependencies</div>',
            '<div class="toolFormBody">',
            '<p id="install_resolver_dependencies_checkbox">',
            '<input type="checkbox" checked id="install_resolver_dependencies" />',
            '<label for="install_resolver_dependencies">Install resolver dependencies</label>',
            "</p>",
            '<p id="install_tool_dependencies_checkbox">',
            '<input type="checkbox" checked id="install_tool_dependencies" />',
            '<label for="install_tool_dependencies">Install tool dependencies</label>',
            "</p>",
            '<div class="tables container-table" id="tool_dependencies">',
            '<div class="expandLink">',
            '<a class="toggle_folder" data_target="tool_dependencies_table">',
            "Tool dependencies &ndash; <em>repository tools require handling of these dependencies</em>",
            "</a>",
            "</div>",
            '<table class="tables container-table" id="tool_dependencies_table" border="0" cellpadding="2" cellspacing="2" width="100%">',
            "<thead>",
            '<tr style="display: table-row;" class="datasetRow" parent="0" id="libraryItem-rt-f9cad7b01a472135">',
            '<th style="padding-left: 40px;">Name</th>',
            "<th>Version</th>",
            "<th>Type</th>",
            "</tr>",
            "</thead>",
            '<tbody id="tool_deps">',
            "<% _.each(tool_dependencies[current_changeset], function(dependency) { %>",
            '<tr class="datasetRow tool_dependency_row" style="display: table-row;">',
            '<td style="padding-left: 40px;">',
            "<%= dependency.name %></td>",
            "<td><%= dependency.version %></td>",
            "<td><%= dependency.type %></td>",
            "</tr>",
            "<% }); %>",
            "</tbody>",
            "</table>",
            "</div>",
            "</div>",
            "<% } %>",
            "<% if (current_metadata.includes_tools_for_display_in_tool_panel) { %>",
            '<div class="toolFormTitle">Tools &ndash; <em>click the name to preview the tool and use the pop-up menu to inspect all metadata</em></div>',
            '<div class="toolFormBody">',
            '<div class="tables container-table" id="tools_toggle">',
            '<table class="tables container-table" id="valid_tools" border="0" cellpadding="2" cellspacing="2" width="100%">',
            "<thead>",
            '<tr style="display: table-row;" class="datasetRow" parent="0" id="libraryItem-rt-f9cad7b01a472135">',
            '<th style="padding-left: 40px;">Name</th>',
            "<th>Description</th>",
            "<th>Version</th>",
            "<th><%= tps_template_global_select({tps: panel_section_dict, tps_select_options: tps_select_options}) %></tr>",
            "</thead>",
            '<tbody id="tools_in_repo">',
            "<% _.each(current_metadata.tools, function(tool) { %>",
            '<tr id="libraryItem-<%= tool.clean %>" class="tool_row" style="display: table-row;" style="width: 15%">',
            '<td style="padding-left: 40px;">',
            '<div id="tool-<%= tool.clean %>" class="menubutton split popup" style="float: left;">',
            '<a class="tool_form view-info" data-toggle="modal" data-target="toolform_<%= tool.clean %>" data-clean="<%= tool.clean %>" data-guid="<%= tool.guid %>" data-name="<%= tool.name %>" data-desc="<%= tool.description %>"><%= tool.name %></a>',
            "</div>",
            "</td>",
            "<td><%= tool.description %></td>",
            '<td style="width: 15%"><%= tool.version %></td>',
            '<td style="width: 35%" id="tool_tps_<%= tool.clean %>">',
            "<%= tps_template_tool_select({tool: tool, tps: panel_section_dict, tps_select_options: tps_select_options}) %>",
            "</td>",
            "</tr>",
            "<% }); %>",
            "</tbody>",
            "</table>",
            "</div>",
            "</div>",
            "<% } %>",
            "</form>",
            "</div>"
        ].join("")
    ),

    templateRepoDependencies: _.template(
        [
            '<div class="toolFormTitle">Repository Dependencies</div>',
            '<div class="toolFormBody tables container-table" id="repository_dependencies">',
            "<ul>",
            "<li>Repository installation requires the following",
            "<% if (has_repository_dependencies) { %>",
            "<% _.each(repository_dependencies, function(dependency) { %>",
            "<% dependency.repository_dependency_template = repository_dependency_template; %>",
            "<%= repository_dependency_template(dependency) %>",
            "<% }); %>",
            "<% } %>",
            "</li>",
            "</ul>",
            "</div>"
        ].join("")
    ),

    templateRepoDependency: _.template(
        [
            '<li id="metadata_<%= id %>" class="datasetRow repository_dependency_row">',
            "Repository <b><%= repository.name %></b> revision <b><%= changeset_revision %></b> owned by <b><%= repository.owner %></b>",
            "<% if (has_repository_dependencies) { %>",
            '<ul class="child_dependencies">',
            "<% _.each(repository_dependencies, function(dependency) { %>",
            "<% dependency.repository_dependency_template = repository_dependency_template; %>",
            "<%= repository_dependency_template(dependency) %>",
            "<% }); %>",
            "</ul>",
            "<% } %>",
            "</li>"
        ].join("")
    ),

    templateShedToolConf: _.template(
        [
            '<div class="toolFormTitle">Shed tool configuration file:</div>',
            '<div class="toolFormBody">',
            '<div class="form-row">',
            "<%= stc_html %>",
            '<div class="toolParamHelp" style="clear: both;">Select the file whose <b>tool_path</b> setting you want used for installing repositories.</div>',
            "</div>",
            "</div>"
        ].join("")
    ),

    templateToolDependency: _.template(
        [
            "<% if (has_repository_dependencies) { %>",
            "<% _.each(repository_dependencies, function(dependency) { %>",
            "<% if (dependency.includes_tool_dependencies) { %>",
            "<% dependency.tool_dependency_template = tool_dependency_template %>",
            "<%= tool_dependency_template(dependency) %>",
            "<% } %>",
            "<% }); %>",
            "<% } %>"
        ].join("")
    ),

    templateGlobalSectionCreate: _.template(
        [
            '<div id="tool_panel_section">',
            '<div class="form-row" id="new_tps">',
            '<input id="new_tool_panel_section" name="new_tool_panel_section" type="textfield" value="" size="40"/>',
            '<input class="btn btn-primary" type="button" id="select_existing" value="Select existing" />',
            '<div class="toolParamHelp" style="clear: both;">',
            "Add a new tool panel section to contain the installed tools (optional).",
            "</div>",
            "</div>",
            "</div>"
        ].join("")
    ),

    templateGlobalSectionSelect: _.template(
        [
            '<div id="tool_panel_section">',
            '<div class="toolFormTitle">Tool Panel Section</div>',
            '<div class="toolFormBody">',
            '<div class="tab-pane" id="select_tps">',
            '<select name="<%= name %>" id="<%= tps.id %>">',
            "<%= tps_select_options({sections: tps.sections}) %>",
            "</select>",
            '<input class="btn btn-primary" type="button" id="create_new" value="Create new" />',
            '<div class="toolParamHelp" style="clear: both;">',
            "Select an existing tool panel section to contain the installed tools (optional).",
            "</div>",
            "</div>",
            "</div>",
            "</div>"
        ].join("")
    ),

    templateToolSectionCreate: _.template(
        [
            '<div id="new_tps_<%= tool.clean %>" data-clean="<%= tool.clean %>" class="form-row">',
            '<input data-toolguid="<%= tool.guid %>" class="tool_panel_section_picker" size="40" name="new_tool_panel_section" id="new_tool_panel_section_<%= tool.clean %>" type="text">',
            '<input id="per_tool_select_<%= tool.clean %>" class="btn btn-primary" data-toolguid="<%= tool.guid %>" value="Select existing" id="select_existing_<%= tool.clean %>" type="button">',
            "</div>"
        ].join("")
    ),

    templateToolSectionSelect: _.template(
        [
            '<div id="select_tps_<%= tool.clean %>" data-clean="<%= tool.clean %>" class="tps_creator">',
            '<select default="active" style="width: 30em;" data-toolguid="<%= tool.guid %>" class="tool_panel_section_picker" name="tool_panel_section_id" id="tool_panel_section_select_<%= tool.clean %>">',
            "<%= tps_select_options({sections: tps.sections}) %>",
            "</select>",
            '<input id="per_tool_create_<%= tool.clean %>" data-clean="<%= tool.clean %>" class="btn btn-primary create-tps-button" data-toolguid="<%= tool.guid %>" value="Create new" id="create_new_<%= tool.clean %>" type="button">',
            '<div style="clear: both;" class="toolParamHelp"></div>',
            "</div>"
        ].join("")
    ),

    templatePanelSelectOptions: _.template(
        [
            "<% _.each(sections, function(section) { %>",
            '<option value="<%= section.id %>"><%= section.name %></option>',
            "<% }); %>"
        ].join("")
    )
});

export default {
    RepoDetails: ToolShedRepositoryView
};<|MERGE_RESOLUTION|>--- conflicted
+++ resolved
@@ -350,9 +350,9 @@
         });
     },
 
-<<<<<<< HEAD
     doInstall: function(params) {
-        var controller_url = Galaxy.root + "admin_toolshed/manage_repositories";
+        var controller_url =
+            Galaxy.root + "admin_toolshed/install_repositories";
         var repositories = params.repositories;
         var new_route = "status/r/" + repositories.join("|");
         $.post(controller_url, params, function(data) {
@@ -363,23 +363,6 @@
             replace: true
         });
     },
-=======
-            doInstall: function(params) {
-                var controller_url =
-                    Galaxy.root + "admin_toolshed/install_repositories";
-                var repositories = params.repositories;
-                var new_route = "status/r/" + repositories.join("|");
-                $.post(controller_url, params, function(data) {
-                    console.log(
-                        "Initializing repository installation succeeded"
-                    );
-                });
-                Backbone.history.navigate(new_route, {
-                    trigger: true,
-                    replace: true
-                });
-            },
->>>>>>> aacdf8d9
 
     templateRepoDetails: _.template(
         [
