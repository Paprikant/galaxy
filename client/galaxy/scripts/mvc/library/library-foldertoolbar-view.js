--- conflicted
+++ resolved
@@ -3,7 +3,7 @@
 import mod_toastr from "libs/toastr";
 import mod_library_model from "mvc/library/library-model";
 import mod_select from "mvc/ui/ui-select";
-import jstree from "libs/jquery/jstree";
+import "libs/jquery/jstree";
 var FolderToolbarView = Backbone.View.extend({
     el: "#center",
 
@@ -92,7 +92,6 @@
    * Called from FolderListView when needed.
    * @param  {object} options common options
    */
-<<<<<<< HEAD
     renderPaginator: function(options) {
         this.options = _.extend(this.options, options);
         var paginator_template = this.templatePaginator();
@@ -104,7 +103,10 @@
                     show_page: parseInt(this.options.show_page),
                     page_count: parseInt(this.options.page_count),
                     total_items_count: this.options.total_items_count,
-                    items_shown: this.options.items_shown
+                    items_shown: this.options.items_shown,
+                    folder_page_size: Galaxy.libraries.preferences.get(
+                        "folder_page_size"
+                    )
                 })
             );
     },
@@ -122,48 +124,6 @@
                 if (!Galaxy.user.isAnonymous()) {
                     $(".logged-dataset-manipulation").show();
                     $(".dataset-manipulation").show();
-=======
-            renderPaginator: function(options) {
-                this.options = _.extend(this.options, options);
-                var paginator_template = this.templatePaginator();
-                $("body")
-                    .find(".folder-paginator")
-                    .html(
-                        paginator_template({
-                            id: this.options.id,
-                            show_page: parseInt(this.options.show_page),
-                            page_count: parseInt(this.options.page_count),
-                            total_items_count: this.options.total_items_count,
-                            items_shown: this.options.items_shown,
-                            folder_page_size: Galaxy.libraries.preferences.get(
-                                "folder_page_size"
-                            )
-                        })
-                    );
-            },
-
-            configureElements: function(options) {
-                this.options = _.extend(this.options, options);
-
-                if (this.options.can_add_library_item === true) {
-                    $(".add-library-items").show();
-                } else {
-                    $(".add-library-items").hide();
-                }
-                if (this.options.contains_file_or_folder === true) {
-                    if (Galaxy.user) {
-                        if (!Galaxy.user.isAnonymous()) {
-                            $(".logged-dataset-manipulation").show();
-                            $(".dataset-manipulation").show();
-                        } else {
-                            $(".dataset-manipulation").show();
-                            $(".logged-dataset-manipulation").hide();
-                        }
-                    } else {
-                        $(".logged-dataset-manipulation").hide();
-                        $(".dataset-manipulation").hide();
-                    }
->>>>>>> aacdf8d9
                 } else {
                     $(".dataset-manipulation").show();
                     $(".logged-dataset-manipulation").hide();
@@ -663,8 +623,6 @@
             disabled_jstree_element;
         this.jstree.fetch({
             success: function(model, response) {
-                // This is to prevent double jquery load. I think. Carl is magician.
-                // Now we need jstree, time to lazy load it.
                 $("#jstree_browser").jstree("destroy");
                 $("#jstree_browser").jstree({
                     core: {
@@ -1372,7 +1330,6 @@
                         mod_toastr.error("An error occurred.");
                     }
                 }
-<<<<<<< HEAD
             });
         }
     },
@@ -1389,475 +1346,6 @@
                 Close: function() {
                     Galaxy.modal.hide();
                 }
-=======
-            },
-
-            /**
-   * Show user the prompt to change the number of items shown on page.
-   */
-            showPageSizePrompt: function(e) {
-                e.preventDefault();
-                var folder_page_size = prompt(
-                    "How many items per page do you want to see?",
-                    Galaxy.libraries.preferences.get("folder_page_size")
-                );
-                if (
-                    folder_page_size != null &&
-                    folder_page_size == parseInt(folder_page_size)
-                ) {
-                    Galaxy.libraries.preferences.set({
-                        folder_page_size: parseInt(folder_page_size)
-                    });
-                    Galaxy.libraries.folderListView.render({
-                        id: this.options.id,
-                        show_page: 1
-                    });
-                }
-            },
-
-            findCheckedRows: function() {
-                return $("#folder_list_body").find(":checked");
-            },
-
-            templateToolBar: function() {
-                return _.template(
-                    [
-                        // container start
-                        '<div class="library_style_container">',
-                        // toolbar start
-                        '<div id="library_toolbar">',
-                        '<form class="form-inline" role="form">',
-                        "<span><strong>DATA LIBRARIES</strong></span>",
-                        // paginator will append here
-                        '<span class="library-paginator folder-paginator"></span>',
-                        '<div class="checkbox toolbar-item logged-dataset-manipulation" style="height: 20px; display:none;">',
-                        "<label>",
-                        '<input id="include_deleted_datasets_chk" type="checkbox">include deleted</input>',
-                        "</label>",
-                        "</div>",
-                        '<button style="display:none;" data-toggle="tooltip" data-placement="top" title="Create New Folder" id="toolbtn_create_folder" class="btn btn-default primary-button add-library-items toolbar-item" type="button">',
-                        '<span class="fa fa-plus"></span><span class="fa fa-folder"></span>',
-                        "</button>",
-                        "<% if(mutiple_add_dataset_options) { %>",
-                        '<div class="btn-group add-library-items" style="display:none;">',
-                        '<button title="Add Datasets to Current Folder" id="" type="button" class="primary-button dropdown-toggle" data-toggle="dropdown">',
-                        '<span class="fa fa-plus"></span><span class="fa fa-file"></span><span class="caret"></span>',
-                        "</button>",
-                        '<ul class="dropdown-menu" role="menu">',
-                        '<li><a href="#folders/<%= id %>/import/history"> from History</a></li>',
-                        "<% if(Galaxy.config.user_library_import_dir !== null) { %>",
-                        '<li><a href="#folders/<%= id %>/import/userdir"> from User Directory</a></li>',
-                        "<% } %>",
-                        "<% if(Galaxy.config.allow_library_path_paste) { %>",
-                        '<li class="divider"></li>',
-                        '<li class="dropdown-header">Admins only</li>',
-                        "<% if(Galaxy.config.library_import_dir !== null) { %>",
-                        '<li><a href="#folders/<%= id %>/import/importdir">from Import Directory</a></li>',
-                        "<% } %>",
-                        "<% if(Galaxy.config.allow_library_path_paste) { %>",
-                        '<li><a href="#folders/<%= id %>/import/path">from Path</a></li>',
-                        "<% } %>",
-                        "<% } %>",
-                        "</ul>",
-                        "</div>",
-                        "<% } else { %>",
-                        '<a  data-placement="top" title="Add Datasets to Current Folder" style="display:none;" class="btn btn-default add-library-items" href="#folders/<%= id %>/import/history" role="button">',
-                        '<span class="fa fa-plus"></span><span class="fa fa-file"></span>',
-                        "</a>",
-                        "<% } %>",
-                        '<button data-toggle="tooltip" data-placement="top" title="Import selected datasets into history" id="toolbtn_bulk_import" class="primary-button dataset-manipulation" style="margin-left: 0.5em; display:none;" type="button">',
-                        '<span class="fa fa-book"></span>',
-                        "&nbsp;to History",
-                        "</button>",
-                        '<div class="btn-group dataset-manipulation" style="margin-left: 0.5em; display:none; ">',
-                        '<button title="Download selected items as archive" type="button" class="primary-button dropdown-toggle" data-toggle="dropdown">',
-                        '<span class="fa fa-download"></span> Download <span class="caret"></span>',
-                        "</button>",
-                        '<ul class="dropdown-menu" role="menu">',
-                        '<li><a href="#/folders/<%= id %>/download/tgz">.tar.gz</a></li>',
-                        '<li><a href="#/folders/<%= id %>/download/tbz">.tar.bz</a></li>',
-                        '<li><a href="#/folders/<%= id %>/download/zip">.zip</a></li>',
-                        "</ul>",
-                        "</div>",
-                        '<button data-toggle="tooltip" data-placement="top" title="Mark selected items deleted" id="toolbtn_bulk_delete" class="primary-button logged-dataset-manipulation" style="margin-left: 0.5em; display:none; " type="button">',
-                        '<span class="fa fa-times"></span> Delete</button>',
-                        '<button data-id="<%- id %>" data-toggle="tooltip" data-placement="top" title="Show location details" class="primary-button toolbtn-show-locinfo" style="margin-left: 0.5em;" type="button">',
-                        '<span class="fa fa-info-circle"></span>',
-                        "&nbsp;Details",
-                        "</button>",
-                        '<span class="help-button" data-toggle="tooltip" data-placement="top" title="See this screen annotated">',
-                        '<a href="https://galaxyproject.org/data-libraries/screen/folder-contents/" target="_blank">',
-                        '<button class="primary-button" type="button">',
-                        '<span class="fa fa-question-circle"></span>',
-                        "&nbsp;Help",
-                        "</button>",
-                        "</a>",
-                        "</span>",
-                        "</div>",
-                        "</form>",
-                        // toolbar end
-                        '<div id="folder_items_element">',
-                        "</div>",
-                        // paginator will append here
-                        '<div class="folder-paginator paginator-bottom"></div>',
-                        // container end
-                        "</div>"
-                    ].join("")
-                );
-            },
-
-            templateLocInfoInModal: function() {
-                return _.template(
-                    [
-                        "<div>",
-                        '<table class="grid table table-condensed">',
-                        "<thead>",
-                        '<th style="width: 25%;">library</th>',
-                        "<th></th>",
-                        "</thead>",
-                        "<tbody>",
-                        "<tr>",
-                        "<td>name</td>",
-                        '<td><%- library.get("name") %></td>',
-                        "</tr>",
-                        '<% if(library.get("description") !== "") { %>',
-                        "<tr>",
-                        "<td>description</td>",
-                        '<td><%- library.get("description") %></td>',
-                        "</tr>",
-                        "<% } %>",
-                        '<% if(library.get("synopsis") !== "") { %>',
-                        "<tr>",
-                        "<td>synopsis</td>",
-                        '<td><%- library.get("synopsis") %></td>',
-                        "</tr>",
-                        "<% } %>",
-                        '<% if(library.get("create_time_pretty") !== "") { %>',
-                        "<tr>",
-                        "<td>created</td>",
-                        '<td><span title="<%- library.get("create_time") %>"><%- library.get("create_time_pretty") %></span></td>',
-                        "</tr>",
-                        "<% } %>",
-                        "<tr>",
-                        "<td>id</td>",
-                        '<td><%- library.get("id") %></td>',
-                        "</tr>",
-                        "</tbody>",
-                        "</table>",
-                        '<table class="grid table table-condensed">',
-                        "<thead>",
-                        '<th style="width: 25%;">folder</th>',
-                        "<th></th>",
-                        "</thead>",
-                        "<tbody>",
-                        "<tr>",
-                        "<td>name</td>",
-                        "<td><%- options.folder_name %></td>",
-                        "</tr>",
-                        '<% if(options.folder_description !== "") { %>',
-                        "<tr>",
-                        "<td>description</td>",
-                        "<td><%- options.folder_description %></td>",
-                        "</tr>",
-                        "<% } %>",
-                        "<tr>",
-                        "<td>id</td>",
-                        "<td><%- options.id %></td>",
-                        "</tr>",
-                        "</tbody>",
-                        "</table>",
-                        "</div>"
-                    ].join("")
-                );
-            },
-
-            templateNewFolderInModal: function() {
-                return _.template(
-                    [
-                        '<div id="new_folder_modal">',
-                        "<form>",
-                        '<input type="text" name="Name" value="" placeholder="Name" autofocus>',
-                        '<input type="text" name="Description" value="" placeholder="Description">',
-                        "</form>",
-                        "</div>"
-                    ].join("")
-                );
-            },
-
-            templateBulkImportInModal: function() {
-                return _.template(
-                    [
-                        "<div>",
-                        '<div class="library-modal-item">',
-                        "Select history: ",
-                        '<select id="dataset_import_bulk" name="dataset_import_bulk" style="width:50%; margin-bottom: 1em; " autofocus>',
-                        "<% _.each(histories, function(history) { %>",
-                        '<option value="<%= _.escape(history.get("id")) %>"><%= _.escape(history.get("name")) %></option>',
-                        "<% }); %>",
-                        "</select>",
-                        "</div>",
-                        '<div class="library-modal-item">',
-                        "or create new: ",
-                        '<input type="text" name="history_name" value="" placeholder="name of the new history" style="width:50%;">',
-                        "</input>",
-                        "</div>",
-                        "</div>"
-                    ].join("")
-                );
-            },
-
-            templateImportIntoHistoryProgressBar: function() {
-                return _.template(
-                    [
-                        '<div class="import_text">',
-                        "Importing selected items to history <b><%= _.escape(history_name) %></b>",
-                        "</div>",
-                        '<div class="progress">',
-                        '<div class="progress-bar progress-bar-import" role="progressbar" aria-valuenow="0" aria-valuemin="0" aria-valuemax="100" style="width: 00%;">',
-                        '<span class="completion_span">0% Complete</span>',
-                        "</div>",
-                        "</div>"
-                    ].join("")
-                );
-            },
-
-            templateAddingDatasetsProgressBar: function() {
-                return _.template(
-                    [
-                        '<div class="import_text">',
-                        "Adding selected datasets to library folder <b><%= _.escape(folder_name) %></b>",
-                        "</div>",
-                        '<div class="progress">',
-                        '<div class="progress-bar progress-bar-import" role="progressbar" aria-valuenow="0" aria-valuemin="0" aria-valuemax="100" style="width: 00%;">',
-                        '<span class="completion_span">0% Complete</span>',
-                        "</div>",
-                        "</div>"
-                    ].join("")
-                );
-            },
-
-            templateDeletingItemsProgressBar: function() {
-                return _.template(
-                    [
-                        '<div class="import_text">',
-                        "</div>",
-                        '<div class="progress">',
-                        '<div class="progress-bar progress-bar-import" role="progressbar" aria-valuenow="0" aria-valuemin="0" aria-valuemax="100" style="width: 00%;">',
-                        '<span class="completion_span">0% Complete</span>',
-                        "</div>",
-                        "</div>"
-                    ].join("")
-                );
-            },
-
-            templateBrowserModal: function() {
-                return _.template(
-                    [
-                        '<div id="file_browser_modal">',
-                        '<div class="alert alert-info jstree-files-message">All files you select will be imported into the current folder ignoring their folder structure.</div>',
-                        '<div class="alert alert-info jstree-folders-message" style="display:none;">All files within the selected folders and their subfolders will be imported into the current folder.</div>',
-                        '<div style="margin-bottom:1em;">',
-                        '<label title="Switch to selecting files" class="radio-inline import-type-switch">',
-                        '<input type="radio" name="jstree-radio" value="jstree-disable-folders" checked="checked"> Choose Files',
-                        "</label>",
-                        '<label title="Switch to selecting folders" class="radio-inline import-type-switch">',
-                        '<input type="radio" name="jstree-radio" value="jstree-disable-files"> Choose Folders',
-                        "</label>",
-                        "</div>",
-                        '<div style="margin-bottom:1em;">',
-                        '<label class="checkbox-inline jstree-preserve-structure" style="display:none;">',
-                        '<input class="preserve-checkbox" type="checkbox" value="preserve_directory_structure">',
-                        "Preserve directory structure",
-                        "</label>",
-                        '<label class="checkbox-inline">',
-                        '<input class="link-checkbox" type="checkbox" value="link_files">',
-                        "Link files instead of copying",
-                        "</label>",
-                        '<label class="checkbox-inline">',
-                        '<input class="posix-checkbox" type="checkbox" value="to_posix_lines" checked="checked">',
-                        "Convert line endings to POSIX",
-                        "</label>",
-                        '<label class="checkbox-inline">',
-                        '<input class="spacetab-checkbox" type="checkbox" value="space_to_tab">',
-                        "Convert spaces to tabs",
-                        "</label>",
-                        "</div>",
-                        '<button title="Select all files" type="button" class="button primary-button libimport-select-all">',
-                        "Select all",
-                        "</button>",
-                        '<button title="Select no files" type="button" class="button primary-button libimport-select-none">',
-                        "Unselect all",
-                        "</button>",
-                        "<hr />",
-                        // append jstree object here
-                        '<div id="jstree_browser">',
-                        "</div>",
-                        "<hr />",
-                        "<p>You can set extension type and genome for all imported datasets at once:</p>",
-                        "<div>",
-                        'Type: <span id="library_extension_select" class="library-extension-select" />',
-                        'Genome: <span id="library_genome_select" class="library-genome-select" />',
-                        "</div>",
-                        "<br>",
-                        "<div>",
-                        '<label class="checkbox-inline tag-files">',
-                        "Tag datasets based on file names.",
-                        '<input class="tag-files" type="checkbox" value="tag_using_filenames" checked="checked">',
-                        "</label>",
-                        "</div>",
-                        "</div>"
-                    ].join("")
-                );
-            },
-
-            templateImportPathModal: function() {
-                return _.template(
-                    [
-                        '<div id="file_browser_modal">',
-                        '<div class="alert alert-info jstree-folders-message">All files within the given folders and their subfolders will be imported into the current folder.</div>',
-                        '<div style="margin-bottom: 0.5em;">',
-                        '<label class="checkbox-inline">',
-                        '<input class="preserve-checkbox" type="checkbox" value="preserve_directory_structure">',
-                        "Preserve directory structure",
-                        "</label>",
-                        '<label class="checkbox-inline">',
-                        '<input class="link-checkbox" type="checkbox" value="link_files">',
-                        "Link files instead of copying",
-                        "</label>",
-                        "<br>",
-                        '<label class="checkbox-inline">',
-                        '<input class="posix-checkbox" type="checkbox" value="to_posix_lines" checked="checked">',
-                        "Convert line endings to POSIX",
-                        "</label>",
-                        '<label class="checkbox-inline">',
-                        '<input class="spacetab-checkbox" type="checkbox" value="space_to_tab">',
-                        "Convert spaces to tabs",
-                        "</label>",
-                        "</div>",
-                        '<textarea id="import_paths" class="form-control" rows="5" placeholder="Absolute paths (or paths relative to Galaxy root) separated by newline" autofocus></textarea>',
-                        "<hr />",
-                        "<p>You can set extension type and genome for all imported datasets at once:</p>",
-                        "<div>",
-                        'Type: <span id="library_extension_select" class="library-extension-select" />',
-                        'Genome: <span id="library_genome_select" class="library-genome-select" />',
-                        "</div>",
-                        "<div>",
-                        '<label class="checkbox-inline tag-files">',
-                        "Tag datasets based on file names.",
-                        '<input class="tag-files" type="checkbox" value="tag_using_filenames" checked="checked">',
-                        "</label>",
-                        "</div>",
-                        "</div>"
-                    ].join("")
-                );
-            },
-
-            templateAddFilesFromHistory: function() {
-                return _.template(
-                    [
-                        '<div id="add_files_modal">',
-                        "<div>",
-                        "1.&nbsp;Select history:&nbsp;",
-                        '<select id="dataset_add_bulk" name="dataset_add_bulk" style="width:66%; "> ',
-                        "<% _.each(histories, function(history) { %>", //history select box
-                        '<option value="<%= _.escape(history.get("id")) %>"><%= _.escape(history.get("name")) %></option>',
-                        "<% }); %>",
-                        "</select>",
-                        "</div>",
-                        "<br/>",
-                        '<div id="selected_history_content">',
-                        "</div>",
-                        "</div>"
-                    ].join("")
-                );
-            },
-
-            templateHistoryContents: function() {
-                return _.template(
-                    [
-                        "<p>2.&nbsp;Choose the datasets to import:</p>",
-                        "<div>",
-                        '<button title="Select all datasets" type="button" class="button primary-button history-import-select-all">',
-                        "Select all",
-                        "</button>",
-                        '<button title="Select all datasets" type="button" class="button primary-button history-import-unselect-all">',
-                        "Unselect all",
-                        "</button>",
-                        "</div>",
-                        "<br>",
-                        "<ul>",
-                        "<% _.each(history_contents, function(history_item) { %>",
-                        '<% if (history_item.get("deleted") != true ) { %>',
-                        '<% var item_name = history_item.get("name") %>',
-                        '<% if (history_item.get("type") === "collection") { %>',
-                        '<% var collection_type = history_item.get("collection_type") %>',
-                        '<% if (collection_type === "list") { %>',
-                        '<li data-id="<%= _.escape(history_item.get("id")) %>" data-name="<%= _.escape(history_item.get("type")) %>">',
-                        "<label>",
-                        '<label title="<%= _.escape(item_name) %>">',
-                        '<input style="margin: 0;" type="checkbox"> <%= _.escape(history_item.get("hid")) %>: ',
-                        '<%= item_name.length > 75 ? _.escape("...".concat(item_name.substr(-75))) : _.escape(item_name) %> (Dataset Collection)',
-                        "</label>",
-                        "</li>",
-                        "<% } else { %>",
-                        '<li><input style="margin: 0;" type="checkbox" onclick="return false;" disabled="disabled">',
-                        '<span title="You can convert this collection into a collection of type list using the Collection Tools">',
-                        '<%= _.escape(history_item.get("hid")) %>: ',
-                        '<%= item_name.length > 75 ? _.escape("...".concat(item_name.substr(-75))) : _.escape(item_name) %> (Dataset Collection of type <%= _.escape(collection_type) %> not supported.)',
-                        "</span>",
-                        "</li>",
-                        "<% } %>",
-                        '<% } else if (history_item.get("visible") === true && history_item.get("state") === "ok") { %>',
-                        '<li data-id="<%= _.escape(history_item.get("id")) %>" data-name="<%= _.escape(history_item.get("type")) %>">',
-                        '<label title="<%= _.escape(item_name) %>">',
-                        '<input style="margin: 0;" type="checkbox"> <%= _.escape(history_item.get("hid")) %>: ',
-                        '<%= item_name.length > 75 ? _.escape("...".concat(item_name.substr(-75))) : _.escape(item_name) %>',
-                        "</label>",
-                        "</li>",
-                        "<% } %>",
-                        "<% } %>",
-                        "<% }); %>",
-                        "</ul>"
-                    ].join("")
-                );
-            },
-
-            templatePaginator: function() {
-                return _.template(
-                    [
-                        '<ul class="pagination pagination-sm">',
-                        "<% if ( ( show_page - 1 ) > 0 ) { %>",
-                        "<% if ( ( show_page - 1 ) > page_count ) { %>", // we are on higher page than total page count
-                        '<li><a href="#folders/<%= id %>/page/1"><span class="fa fa-angle-double-left"></span></a></li>',
-                        '<li class="disabled"><a href="#folders/<%= id %>/page/<% print( show_page ) %>"><% print( show_page - 1 ) %></a></li>',
-                        "<% } else { %>",
-                        '<li><a href="#folders/<%= id %>/page/1"><span class="fa fa-angle-double-left"></span></a></li>',
-                        '<li><a href="#folders/<%= id %>/page/<% print( show_page - 1 ) %>"><% print( show_page - 1 ) %></a></li>',
-                        "<% } %>",
-                        "<% } else { %>", // we are on the first page
-                        '<li class="disabled"><a href="#folders/<%= id %>/page/1"><span class="fa fa-angle-double-left"></span></a></li>',
-                        '<li class="disabled"><a href="#folders/<%= id %>/page/<% print( show_page ) %>"><% print( show_page - 1 ) %></a></li>',
-                        "<% } %>",
-                        '<li class="active">',
-                        '<a href="#folders/<%= id %>/page/<% print( show_page ) %>"><% print( show_page ) %></a>',
-                        "</li>",
-                        "<% if ( ( show_page ) < page_count ) { %>",
-                        '<li><a href="#folders/<%= id %>/page/<% print( show_page + 1 ) %>"><% print( show_page + 1 ) %></a></li>',
-                        '<li><a href="#folders/<%= id %>/page/<% print( page_count ) %>"><span class="fa fa-angle-double-right"></span></a></li>',
-                        "<% } else { %>",
-                        '<li class="disabled"><a href="#folders/<%= id %>/page/<% print( show_page  ) %>"><% print( show_page + 1 ) %></a></li>',
-                        '<li class="disabled"><a href="#folders/<%= id %>/page/<% print( page_count ) %>"><span class="fa fa-angle-double-right"></span></a></li>',
-                        "<% } %>",
-                        "</ul>",
-                        "<span>",
-                        ' <%- items_shown %> items shown <a href="" data-toggle="tooltip" data-placement="top" title="currently <%- folder_page_size %> per page" class="page_size_prompt">(change)</a>',
-                        "</span>",
-                        "<span>",
-                        " <%- total_items_count %> total",
-                        "</span>"
-                    ].join("")
-                );
->>>>>>> aacdf8d9
             }
         });
     },
@@ -1890,7 +1378,8 @@
     /**
    * Show user the prompt to change the number of items shown on page.
    */
-    showPageSizePrompt: function() {
+    showPageSizePrompt: function(e) {
+        e.preventDefault();
         var folder_page_size = prompt(
             "How many items per page do you want to see?",
             Galaxy.libraries.preferences.get("folder_page_size")
@@ -2344,11 +1833,10 @@
                 "<% } %>",
                 "</ul>",
                 "<span>",
-                "&nbsp;showing&nbsp;",
-                '<a data-toggle="tooltip" data-placement="top" title="Click to change the number of items on page" class="page_size_prompt">',
-                "<%- items_shown %>",
-                "</a>",
-                "&nbsp;of <%- total_items_count %> items",
+                ' <%- items_shown %> items shown <a href="" data-toggle="tooltip" data-placement="top" title="currently <%- folder_page_size %> per page" class="page_size_prompt">(change)</a>',
+                "</span>",
+                "<span>",
+                " <%- total_items_count %> total",
                 "</span>"
             ].join("")
         );
