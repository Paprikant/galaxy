/**
 * Model, view, and controller objects for Galaxy tools and tool panel.
 */

 define( ["libs/underscore", "viz/trackster/util", "mvc/data", "libs/lunr" ],
         function(_, util, data, lunr) {

/**
 * Mixin for tracking model visibility.
 */
var VisibilityMixin = {
    hidden: false,

    show: function() {
        this.set("hidden", false);
    },

    hide: function() {
        this.set("hidden", true);
    },

    toggle: function() {
        this.set("hidden", !this.get("hidden"));
    },

    is_visible: function() {
        return !this.attributes.hidden;
    }

};

/**
 * A tool parameter.
 */
var ToolParameter = Backbone.Model.extend({
    defaults: {
        name: null,
        label: null,
        type: null,
        value: null,
        html: null,
        num_samples: 5
    },

    initialize: function(options) {
        this.attributes.html = unescape(this.attributes.html);
    },

    copy: function() {
        return new ToolParameter(this.toJSON());
    },

    set_value: function(value) {
        this.set('value', value || '');
    }
});

var ToolParameterCollection = Backbone.Collection.extend({
    model: ToolParameter
});

/**
 * A data tool parameter.
 */
var DataToolParameter = ToolParameter.extend({});

/**
 * An integer tool parameter.
 */
var IntegerToolParameter = ToolParameter.extend({
    set_value: function(value) {
        this.set('value', parseInt(value, 10));
    },

    /**
     * Returns samples from a tool input.
     */
    get_samples: function() {
        return d3.scale.linear()
                        .domain([this.get('min'), this.get('max')])
                        .ticks(this.get('num_samples'));
    }
});

var FloatToolParameter = IntegerToolParameter.extend({
    set_value: function(value) {
        this.set('value', parseFloat(value));
    }
});

/**
 * A select tool parameter.
 */
var SelectToolParameter = ToolParameter.extend({
    /**
     * Returns tool options.
     */
    get_samples: function() {
        return _.map(this.get('options'), function(option) {
            return option[0];
        });
    }
});

// Set up dictionary of parameter types.
ToolParameter.subModelTypes = {
    'integer': IntegerToolParameter,
    'float': FloatToolParameter,
    'data': DataToolParameter,
    'select': SelectToolParameter
};

/**
 * A Galaxy tool.
 */
var Tool = Backbone.Model.extend({
    // Default attributes.
    defaults: {
        id: null,
        name: null,
        description: null,
        target: null,
        inputs: [],
        outputs: []
    },

    urlRoot: galaxy_config.root + 'api/tools',

    initialize: function(options) {

        // Set parameters.
        this.set('inputs', new ToolParameterCollection(_.map(options.inputs, function(p) {
            var p_class = ToolParameter.subModelTypes[p.type] || ToolParameter;
            return new p_class(p);
        })));
    },

    /**
     *
     */
    toJSON: function() {
        var rval = Backbone.Model.prototype.toJSON.call(this);

        // Convert inputs to JSON manually.
        rval.inputs = this.get('inputs').map(function(i) { return i.toJSON(); });
        return rval;
    },

    /**
     * Removes inputs of a particular type; this is useful because not all inputs can be handled by
     * client and server yet.
     */
    remove_inputs: function(types) {
        var tool = this,
            incompatible_inputs = tool.get('inputs').filter( function(input) {
                return ( types.indexOf( input.get('type') ) !== -1);
            });
        tool.get('inputs').remove(incompatible_inputs);
    },

    /**
     * Returns object copy, optionally including only inputs that can be sampled.
     */
    copy: function(only_samplable_inputs) {
        var copy = new Tool(this.toJSON());

        // Return only samplable inputs if flag is set.
        if (only_samplable_inputs) {
            var valid_inputs = new Backbone.Collection();
            copy.get('inputs').each(function(input) {
                if (input.get_samples()) {
                    valid_inputs.push(input);
                }
            });
            copy.set('inputs', valid_inputs);
        }

        return copy;
    },

    apply_search_results: function(results) {
        ( _.indexOf(results, this.attributes.id) !== -1 ? this.show() : this.hide() );
        return this.is_visible();
    },

    /**
     * Set a tool input's value.
     */
    set_input_value: function(name, value) {
        this.get('inputs').find(function(input) {
            return input.get('name') === name;
        }).set('value', value);
    },

    /**
     * Set many input values at once.
     */
    set_input_values: function(inputs_dict) {
        var self = this;
        _.each(_.keys(inputs_dict), function(input_name) {
            self.set_input_value(input_name, inputs_dict[input_name]);
        });
    },

    /**
     * Run tool; returns a Deferred that resolves to the tool's output(s).
     */
    run: function() {
        return this._run();
    },

    /**
     * Rerun tool using regions and a target dataset.
     */
    rerun: function(target_dataset, regions) {
        return this._run({
            action: 'rerun',
            target_dataset_id: target_dataset.id,
            regions: regions
        });
    },

    /**
     * Returns input dict for tool's inputs.
     */
    get_inputs_dict: function() {
        var input_dict = {};
        this.get('inputs').each(function(input) {
            input_dict[input.get('name')] = input.get('value');
        });
        return input_dict;
    },

    /**
     * Run tool; returns a Deferred that resolves to the tool's output(s).
     * NOTE: this method is a helper method and should not be called directly.
     */
    _run: function(additional_params) {
        // Create payload.
        var payload = _.extend({
                tool_id: this.id,
                inputs: this.get_inputs_dict()
            }, additional_params);

        // Because job may require indexing datasets, use server-side
        // deferred to ensure that job is run. Also use deferred that
        // resolves to outputs from tool.
        var run_deferred = $.Deferred(),
            ss_deferred = new util.ServerStateDeferred({
            ajax_settings: {
                url: this.urlRoot,
                data: JSON.stringify(payload),
                dataType: "json",
                contentType: 'application/json',
                type: "POST"
            },
            interval: 2000,
            success_fn: function(response) {
                return response !== "pending";
            }
        });

        // Run job and resolve run_deferred to tool outputs.
        $.when(ss_deferred.go()).then(function(result) {
            run_deferred.resolve(new data.DatasetCollection().reset(result));
        });
        return run_deferred;
    }
});
_.extend(Tool.prototype, VisibilityMixin);

/**
 * Tool view.
 */
var ToolView = Backbone.View.extend({

});

/**
 * Wrap collection of tools for fast access/manipulation.
 */
var ToolCollection = Backbone.Collection.extend({
    model: Tool
});

/**
 * Label or section header in tool panel.
 */
var ToolSectionLabel = Backbone.Model.extend(VisibilityMixin);

/**
 * Section of tool panel with elements (labels and tools).
 */
var ToolSection = Backbone.Model.extend({
    defaults: {
        elems: [],
        open: false
    },

    clear_search_results: function() {
        _.each(this.attributes.elems, function(elt) {
            elt.show();
        });

        this.show();
        this.set("open", false);
    },

    apply_search_results: function(results) {
        var all_hidden = true,
            cur_label;
        _.each(this.attributes.elems, function(elt) {
            if (elt instanceof ToolSectionLabel) {
                cur_label = elt;
                cur_label.hide();
            }
            else if (elt instanceof Tool) {
                if (elt.apply_search_results(results)) {
                    all_hidden = false;
                    if (cur_label) {
                        cur_label.show();
                    }
                }
            }
        });

        if (all_hidden) {
            this.hide();
        }
        else {
            this.show();
            this.set("open", true);
        }
    }
});
_.extend(ToolSection.prototype, VisibilityMixin);

/**
 * Tool search that updates results when query is changed. Result value of null
 * indicates that query was not run; if not null, results are from search using
 * query.
 */

/**
 * TODO: Integrate lunr search here with tools from API instead of making
 * repeated requests.
 */
var ToolSearch = Backbone.Model.extend({
    defaults: {
        search_hint_string: "search tools",
        min_chars_for_search: 3,
        spinner_url: "",
        clear_btn_url: "",
        search_url: "",
        visible: true,
        query: "",
        results: null,
        // ESC (27) will clear the input field and tool search filters
        clear_key: 27
    },

    urlRoot: galaxy_config.root + 'api/tools/search',

    initialize: function() {
        this.on("change:query", this.do_search);
    },

    /**
     * Do the search and update the results.
     */
    do_search: function() {
        var query = this.attributes.query;

        // If query is too short, do not search.
        if (query.length < this.attributes.min_chars_for_search) {
            this.set("results", null);
            return;
        }

        // Do search via AJAX.
        var q = query;
        // Stop previous ajax-request
        if (this.timer) {
            clearTimeout(this.timer);
        }
        // Start a new ajax-request in X ms
        $("#search-clear-btn").hide();
        $("#search-spinner").show();
        var self = this;
        this.timer = setTimeout(function () {
<<<<<<< HEAD
            // log the search to analytics
            ga( 'send', 'pageview', galaxy_config.root + '?q=' + q );
            $.get( this.urlRoot, { q: q }, function ( data ) {
=======
            // log the search to analytics if present
            if ( typeof ga !== 'undefined' ) {
                ga( 'send', 'pageview', galaxy_config.root + '?q=' + q );
            }
            $.get(self.attributes.search_url, { query: q }, function (data) {
>>>>>>> 65def714
                self.set("results", data);
                $("#search-spinner").hide();
                $("#search-clear-btn").show();
            }, "json" );
        }, 400 );
    },

    clear_search: function() {
        this.set("query", "");
        this.set("results", null);
    }

});
_.extend(ToolSearch.prototype, VisibilityMixin);

/**
 * Tool Panel.
 */
var ToolPanel = Backbone.Model.extend({

    initialize: function(options) {
        this.attributes.tool_search = options.tool_search;
        this.attributes.tool_search.on("change:results", this.apply_search_results, this);
        this.attributes.tools = options.tools;
        this.attributes.layout = new Backbone.Collection( this.parse(options.layout) );
    },

    /**
     * Parse tool panel dictionary and return collection of tool panel elements.
     */
    parse: function(response) {
        // Recursive function to parse tool panel elements.
        var self = this,
            // Helper to recursively parse tool panel.
            parse_elt = function(elt_dict) {
                var type = elt_dict.model_class;
                // There are many types of tools; for now, anything that ends in 'Tool'
                // is treated as a generic tool.
                if ( type.indexOf('Tool') === type.length - 4 ) {
                    return self.attributes.tools.get(elt_dict.id);
                }
                else if (type === 'ToolSection') {
                    // Parse elements.
                    var elems = _.map(elt_dict.elems, parse_elt);
                    elt_dict.elems = elems;
                    return new ToolSection(elt_dict);
                }
                else if (type === 'ToolSectionLabel') {
                    return new ToolSectionLabel(elt_dict);
                }
            };

        return _.map(response, parse_elt);
    },

    clear_search_results: function() {
        this.get('layout').each(function(panel_elt) {
            if (panel_elt instanceof ToolSection) {
                panel_elt.clear_search_results();
            }
            else {
                // Label or tool, so just show.
                panel_elt.show();
            }
        });
    },

    apply_search_results: function() {
        var results = this.get('tool_search').get('results');
        if (results === null) {
            this.clear_search_results();
            return;
        }

        var cur_label = null;
        this.get('layout').each(function(panel_elt) {
            if (panel_elt instanceof ToolSectionLabel) {
                cur_label = panel_elt;
                cur_label.hide();
            }
            else if (panel_elt instanceof Tool) {
                if (panel_elt.apply_search_results(results)) {
                    if (cur_label) {
                        cur_label.show();
                    }
                }
            }
            else {
                // Starting new section, so clear current label.
                cur_label = null;
                panel_elt.apply_search_results(results);
            }
        });
    }
});

/**
 * View classes for Galaxy tools and tool panel.
 *
 * Views use precompiled Handlebars templates for rendering. Views update as needed
 * based on (a) model/collection events and (b) user interactions; in this sense,
 * they are controllers are well and the HTML is the real view in the MVC architecture.
 */

/**
 * Base view that handles visibility based on model's hidden attribute.
 */
var BaseView = Backbone.View.extend({
    initialize: function() {
        this.model.on("change:hidden", this.update_visible, this);
        this.update_visible();
    },
    update_visible: function() {
        ( this.model.attributes.hidden ? this.$el.hide() : this.$el.show() );
    }
});

/**
 * Link to a tool.
 */
var ToolLinkView = BaseView.extend({
    tagName: 'div',

    render: function() {
        // create element
        var $link = $('<div/>');
        $link.append(Handlebars.templates.tool_link(this.model.toJSON()));

        // open upload dialog for upload tool
        if (this.model.id === 'upload1') {
            $link.find('a').on('click', function(e) {
                e.preventDefault();
                Galaxy.upload.show();
            });
        }

        // add element
        this.$el.append($link);
        return this;
    }
});

/**
 * Panel label/section header.
 */
var ToolSectionLabelView = BaseView.extend({
    tagName: 'div',
    className: 'toolPanelLabel',

    render: function() {
        this.$el.append( $("<span/>").text(this.model.attributes.text) );
        return this;
    }
});

/**
 * Panel section.
 */
var ToolSectionView = BaseView.extend({
    tagName: 'div',
    className: 'toolSectionWrapper',

    initialize: function() {
        BaseView.prototype.initialize.call(this);
        this.model.on("change:open", this.update_open, this);
    },

    render: function() {
        // Build using template.
        this.$el.append( Handlebars.templates.panel_section(this.model.toJSON()) );

        // Add tools to section.
        var section_body = this.$el.find(".toolSectionBody");
        _.each(this.model.attributes.elems, function(elt) {
            if (elt instanceof Tool) {
                var tool_view = new ToolLinkView({model: elt, className: "toolTitle"});
                tool_view.render();
                section_body.append(tool_view.$el);
            }
            else if (elt instanceof ToolSectionLabel) {
                var label_view = new ToolSectionLabelView({model: elt});
                label_view.render();
                section_body.append(label_view.$el);
            }
            else {
                // TODO: handle nested section bodies?
            }
        });
        return this;
    },

    events: {
        'click .toolSectionTitle > a': 'toggle'
    },

    /**
     * Toggle visibility of tool section.
     */
    toggle: function() {
        this.model.set("open", !this.model.attributes.open);
    },

    /**
     * Update whether section is open or close.
     */
    update_open: function() {
        (this.model.attributes.open ?
            this.$el.children(".toolSectionBody").slideDown("fast") :
            this.$el.children(".toolSectionBody").slideUp("fast")
        );
    }
});

var ToolSearchView = Backbone.View.extend({
    tagName: 'div',
    id: 'tool-search',
    className: 'bar',

    events: {
        'click': 'focus_and_select',
        'keyup :input': 'query_changed',
        'click #search-clear-btn': 'clear'
    },

    render: function() {
        this.$el.append( Handlebars.templates.tool_search(this.model.toJSON()) );
        if (!this.model.is_visible()) {
            this.$el.hide();
        }
        this.$el.find('[title]').tooltip();
        return this;
    },

    focus_and_select: function() {
        this.$el.find(":input").focus().select();
    },

    clear: function() {
        this.model.clear_search();
        this.$el.find(":input").val(this.model.attributes.search_hint_string);
        this.focus_and_select();
        return false;
    },

    query_changed: function( evData ) {
        // check for the 'clear key' (ESC) first
        if( ( this.model.attributes.clear_key ) &&
            ( this.model.attributes.clear_key === evData.which ) ){
            this.clear();
            return false;
        }
        this.model.set("query", this.$el.find(":input").val());
    }
});

/**
 * Tool panel view. Events triggered include:
 * tool_link_click(click event, tool_model)
 */
var ToolPanelView = Backbone.View.extend({
    tagName: 'div',
    className: 'toolMenu',

    /**
     * Set up view.
     */
    initialize: function() {
        this.model.get('tool_search').on("change:results", this.handle_search_results, this);
    },

    render: function() {
        var self = this;

        // Render search.
        var search_view = new ToolSearchView( { model: this.model.get('tool_search') } );
        search_view.render();
        self.$el.append(search_view.$el);

        // Render panel.
        this.model.get('layout').each(function(panel_elt) {
            if (panel_elt instanceof ToolSection) {
                var section_title_view = new ToolSectionView({model: panel_elt});
                section_title_view.render();
                self.$el.append(section_title_view.$el);
            }
            else if (panel_elt instanceof Tool) {
                var tool_view = new ToolLinkView({model: panel_elt, className: "toolTitleNoSection"});
                tool_view.render();
                self.$el.append(tool_view.$el);
            }
            else if (panel_elt instanceof ToolSectionLabel) {
                var label_view = new ToolSectionLabelView({model: panel_elt});
                label_view.render();
                self.$el.append(label_view.$el);
            }
        });

        // Setup tool link click eventing.
        self.$el.find("a.tool-link").click(function(e) {
            // Tool id is always the first class.
            var
                tool_id = $(this).attr('class').split(/\s+/)[0],
                tool = self.model.get('tools').get(tool_id);

            self.trigger("tool_link_click", e, tool);
        });

        return this;
    },

    handle_search_results: function() {
        var results = this.model.get('tool_search').get('results');
        if (results && results.length === 0) {
            $("#search-no-results").show();
        }
        else {
            $("#search-no-results").hide();
        }
    }
});

/**
 * View for working with a tool: setting parameters and inputs and executing the tool.
 */
var ToolFormView = Backbone.View.extend({
    className: 'toolForm',

    render: function() {
        this.$el.children().remove();
        this.$el.append( Handlebars.templates.tool_form(this.model.toJSON()) );
    }
});

/**
 * Integrated tool menu + tool execution.
 */
var IntegratedToolMenuAndView = Backbone.View.extend({
    className: 'toolMenuAndView',

    initialize: function() {
        this.tool_panel_view = new ToolPanelView({collection: this.collection});
        this.tool_form_view = new ToolFormView();
    },

    render: function() {
        // Render and append tool panel.
        this.tool_panel_view.render();
        this.tool_panel_view.$el.css("float", "left");
        this.$el.append(this.tool_panel_view.$el);

        // Append tool form view.
        this.tool_form_view.$el.hide();
        this.$el.append(this.tool_form_view.$el);

        // On tool link click, show tool.
        var self = this;
        this.tool_panel_view.on("tool_link_click", function(e, tool) {
            // Prevents click from activating link:
            e.preventDefault();
            // Show tool that was clicked on:
            self.show_tool(tool);
        });
    },

    /**
     * Fetch and display tool.
     */
    show_tool: function(tool) {
        var self = this;
        tool.fetch().done( function() {
            self.tool_form_view.model = tool;
            self.tool_form_view.render();
            self.tool_form_view.$el.show();
            $('#left').width("650px");
        });
    }
});

// Exports
return {
    ToolParameter: ToolParameter,
    IntegerToolParameter: IntegerToolParameter,
    SelectToolParameter: SelectToolParameter,
    Tool: Tool,
    ToolCollection: ToolCollection,
    ToolSearch: ToolSearch,
    ToolPanel: ToolPanel,
    ToolPanelView: ToolPanelView,
    ToolFormView: ToolFormView
};

});<|MERGE_RESOLUTION|>--- conflicted
+++ resolved
@@ -388,17 +388,11 @@
         $("#search-spinner").show();
         var self = this;
         this.timer = setTimeout(function () {
-<<<<<<< HEAD
-            // log the search to analytics
-            ga( 'send', 'pageview', galaxy_config.root + '?q=' + q );
-            $.get( this.urlRoot, { q: q }, function ( data ) {
-=======
             // log the search to analytics if present
             if ( typeof ga !== 'undefined' ) {
                 ga( 'send', 'pageview', galaxy_config.root + '?q=' + q );
             }
             $.get(self.attributes.search_url, { query: q }, function (data) {
->>>>>>> 65def714
                 self.set("results", data);
                 $("#search-spinner").hide();
                 $("#search-clear-btn").show();
