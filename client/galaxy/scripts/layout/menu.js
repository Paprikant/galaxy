--- conflicted
+++ resolved
@@ -1,9 +1,6 @@
 /** Masthead Collection **/
-<<<<<<< HEAD
 define(['mvc/tours', 'layout/generic-nav-view'], function( Tours, GenericNav ) {
-=======
 define(['mvc/tours', 'mvc/webhooks'], function( Tours, Webhooks ) {
->>>>>>> b98e49f2
 var Collection = Backbone.Collection.extend({
     model: Backbone.Model.extend({
         defaults: {
@@ -15,14 +12,16 @@
         options = options || {};
         this.reset();
 
+        //
+        // Chat server tab
+        //
+        var extendedNavItem = new GenericNav.GenericNavView();
+        this.add(extendedNavItem.render());
+
+        //
         // Webhooks
+        //
         Webhooks.addToMastheadMenu();
-
-        //
-        // Chat server tab
-        //
-        var extendedNavItem = new GenericNav.GenericNavView();
-        this.add(extendedNavItem.render()); 
 
         //
         // Analyze data tab.
