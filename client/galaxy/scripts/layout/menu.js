/** Masthead Collection **/
define(['layout/generic-nav-view', 'mvc/webhooks', 'utils/localization', 'utils/utils'], function( GenericNav, Webhooks, _l, Utils ) {
var Collection = Backbone.Collection.extend({
    model: Backbone.Model.extend({
        defaults: {
            visible         : true,
            target          : '_parent'
        }
    }),
    fetch: function( options ){
        var self = this;
        options = options || {};
        this.reset();

        //
        // Chat server tab
        //
        var extendedNavItem = new GenericNav.GenericNavView();
        this.add(extendedNavItem.render());

        //
        // Analyze data tab.
        //
        this.add({
            id              : 'analysis',
            title           : _l('Analyze Data'),
            url             : '',
            tooltip         : _l('Analysis home view')
        });

        //
        // Workflow tab.
        //
        this.add({
            id              : 'workflow',
            title           : _l('Workflow'),
            tooltip         : _l('Chain tools into workflows'),
            disabled        : !Galaxy.user.id,
<<<<<<< HEAD
            url             : 'workflow',
            target          : 'galaxy_main',
            onclick         : function() {
                                  window.location = Galaxy.root + 'workflow';
                            }
=======
            url             : 'workflow'
>>>>>>> 696a1eda
        });

        //
        // 'Shared Items' or Libraries tab.
        //
        this.add({
            id              : 'shared',
            title           : _l('Shared Data'),
            url             : 'library/index',
            tooltip         : _l('Access published resources'),
            menu            : [{
                    title   : _l('Data Libraries'),
                    url     : 'library/list'
                },{
                    title   : _l('Histories'),
                    url     : 'histories/list_published'
                },{
                    title   : _l('Workflows'),
                    url     : 'workflows/list_published'
                },{
                    title   : _l('Visualizations'),
                    url     : 'visualizations/list_published'
                },{
                    title   : _l('Pages'),
                    url     : 'pages/list_published'
            }]
        });

        //
        // Lab menu.
        //
        options.user_requests && this.add({
            id              : 'lab',
            title           : 'Lab',
            menu            : [{
                    title   : 'Sequencing Requests',
                    url     : 'requests/index'
                },{
                    title   : 'Find Samples',
                    url     : 'requests/find_samples_index'
                },{
                    title   : 'Help',
                    url     : options.lims_doc_url
            }]
        });

        //
        // Visualization tab.
        //
        this.add({
            id              : 'visualization',
            title           : _l('Visualization'),
<<<<<<< HEAD
            url             : 'visualization/list',
=======
            url             : 'visualizations/list',
>>>>>>> 696a1eda
            tooltip         : _l('Visualize datasets'),
            disabled        : !Galaxy.user.id,
            menu            : [{
                    title   : _l('New Track Browser'),
                    url     : 'visualization/trackster',
                    target  : '_frame'
                },{
                    title   : _l('Saved Visualizations'),
                    url     : 'visualizations/list',
                    target  : '_frame'
                },{
                    title   : _l('Interactive Environments'),
                    url     : 'visualization/gie_list',
                    target  : 'galaxy_main'
                }
            ]
        });

        //
        // Webhooks
        //
        Webhooks.add({
            url: 'api/webhooks/masthead/all',
            callback: function(webhooks) {
                $(document).ready(function() {
                    $.each(webhooks.models, function(index, model) {
                        var webhook = model.toJSON();
                        if (webhook.activate) {
                            var obj = {
                                id      : webhook.name,
                                icon    : webhook.config.icon,
                                url     : webhook.config.url,
                                tooltip : webhook.config.tooltip,
                                onclick : webhook.config.function && new Function(webhook.config.function),
                            };

                            // Galaxy.page is undefined for data libraries, workflows pages
                            if( Galaxy.page ) {
                                Galaxy.page.masthead.collection.add(obj);
                            }
                            else if( Galaxy.masthead ) {
                                Galaxy.masthead.collection.add(obj);
                            }
                            
                            // Append masthead script and styles to Galaxy main
                            Utils.appendScriptStyle( webhook );
                        }
                    });
                });
            }
        });

        //
        // Admin.
        //
        Galaxy.user.get( 'is_admin' ) && this.add({
            id              : 'admin',
            title           : _l('Admin'),
            url             : 'admin',
            tooltip         : _l('Administer this Galaxy'),
            cls             : 'admin-only'
        });

        //
        // Help tab.
        //
        var helpTab = {
            id              : 'help',
            title           : _l('Help'),
            tooltip         : _l('Support, contact, and community'),
            menu            : [{
                    title   : _l('Support'),
                    url     : options.support_url,
                    target  : '_blank'
                },{
                    title   : _l('Search'),
                    url     : options.search_url,
                    target  : '_blank'
                },{
                    title   : _l('Mailing Lists'),
                    url     : options.mailing_lists,
                    target  : '_blank'
                },{
                    title   : _l('Videos'),
                    url     : options.screencasts_url,
                    target  : '_blank'
                },{
                    title   : _l('Wiki'),
                    url     : options.wiki_url,
                    target  : '_blank'
                },{
                    title   : _l('How to Cite Galaxy'),
                    url     : options.citation_url,
                    target  : '_blank'
                },{
                    title   : _l('Interactive Tours'),
                    url     : 'tours'
            }]
        };
        options.terms_url && helpTab.menu.push({
            title   : _l('Terms and Conditions'),
            url     : options.terms_url,
            target  : '_blank'
        });
        options.biostar_url && helpTab.menu.unshift({
            title   : _l('Ask a question'),
            url     : 'biostar/biostar_question_redirect',
            target  : '_blank'
        });
        options.biostar_url && helpTab.menu.unshift({
            title   : _l('Galaxy Biostar'),
            url     : options.biostar_url_redirect,
            target  : '_blank'
        });
        this.add( helpTab );

        //
        // User tab.
        //
        var userTab = {};
        if ( !Galaxy.user.id ){
<<<<<<< HEAD
            var userTab = {
                id              : 'user',
                title           : _l('Login or Register'),
                cls             : 'loggedout-only',
                tooltip         : _l('Account registration or login'),
                menu            : [{
                    title           : _l('Login'),
                    url             : 'user/login',
                    target          : 'galaxy_main',
                    noscratchbook   : true
                }]
            };
            options.allow_user_creation && userTab.menu.push({
                title           : _l('Register'),
                url             : 'user/create',
                target          : 'galaxy_main',
                noscratchbook   : true
            });
            this.add( userTab );
=======
            if ( options.allow_user_creation ) {
                userTab = {
                    id              : 'user',
                    title           : _l('Login or Register'),
                    cls             : 'loggedout-only',
                    tooltip         : _l('Account registration or login'),
                    menu            : [{
                            title           : _l('Login'),
                            url             : 'user/login',
                            target          : 'galaxy_main',
                            noscratchbook   : true
                        }, {
                            title: _l('Register'),
                            url: 'user/create',
                            target: 'galaxy_main',
                            noscratchbook: true
                        }
                    ]
                };
            } else {
                userTab = {
                    id: 'user',
                    title: _l('Login'),
                    cls: 'loggedout-only',
                    tooltip: _l('Login'),
                    url: 'user/login',
                    target: 'galaxy_main',
                    noscratchbook: true
                };
            }
>>>>>>> 696a1eda
        } else {
            userTab = {
                id              : 'user',
                title           : _l('User'),
                cls             : 'loggedin-only',
                tooltip         : _l('Account and saved data'),
                menu            : [{
                        title   : _l('Logged in as') + ' ' + Galaxy.user.get( 'email' )
                    },{
                        title   : _l('Preferences'),
                        url     : 'user'
                    },{
                        title   : _l('Custom Builds'),
                        url     : 'custom_builds'
                    },{
                        title   : _l('Logout'),
                        url     : 'user/logout?session_csrf_token=' + Galaxy.session_csrf_token,
                        target  : '_top',
                        divider : true
                    },{
                        title   : _l('Saved Histories'),
                        url     : 'histories/list',
                        target  : '_top'
                    },{
                        title   : _l('Saved Datasets'),
                        url     : 'datasets/list',
                        target  : '_top'
                    },{
                        title   : _l('Saved Pages'),
                        url     : 'pages/list',
                        target  : '_top'
                    }]
            };
        }
        this.add( userTab );
        var activeView = this.get( options.active_view );
        activeView && activeView.set( 'active', true );
        return new jQuery.Deferred().resolve().promise();
    }
});

/** Masthead tab **/
var Tab = Backbone.View.extend({
    initialize: function ( options ) {
        this.model = options.model;
        this.setElement( this._template() );
        this.$dropdown  = this.$( '.dropdown' );
        this.$toggle    = this.$( '.dropdown-toggle' );
        this.$menu      = this.$( '.dropdown-menu' );
        this.$note      = this.$( '.dropdown-note' );
        this.listenTo( this.model, 'change', this.render, this );
    },

    events: {
        'click .dropdown-toggle' : '_toggleClick'
    },

    render: function() {
        var self = this;
        $( '.tooltip' ).remove();
        this.$el.attr( 'id', this.model.id )
                .css( { visibility : this.model.get( 'visible' ) && 'visible' || 'hidden' } );
        this.model.set( 'url', this._formatUrl( this.model.get( 'url' ) ) );
        this.$note.html( this.model.get( 'note' ) || '' )
                  .removeClass().addClass( 'dropdown-note' )
                  .addClass( this.model.get( 'note_cls' ) )
                  .css( { 'display' : this.model.get( 'show_note' ) && 'block' || 'none' } );
        this.$toggle.html( this.model.get( 'title' ) || '' )
                    .removeClass().addClass( 'dropdown-toggle' )
                    .addClass( this.model.get( 'cls' ) )
                    .addClass( this.model.get( 'icon' ) && 'dropdown-icon fa ' + this.model.get( 'icon' ) )
                    .addClass( this.model.get( 'toggle' ) && 'toggle' )
                    .attr( 'target', this.model.get( 'target' ) )
                    .attr( 'href', this.model.get( 'url' ) )
                    .attr( 'title', this.model.get( 'tooltip' ) )
                    .tooltip( 'destroy' );
        this.model.get( 'tooltip' ) && this.$toggle.tooltip( { placement: 'bottom' } );
        this.$dropdown.removeClass().addClass( 'dropdown' )
                      .addClass( this.model.get( 'disabled' ) && 'disabled' )
                      .addClass( this.model.get( 'active' ) && 'active' );
        if ( this.model.get( 'menu' ) && this.model.get( 'show_menu' ) ) {
            this.$menu.show();
            $( '#dd-helper' ).show().off().on( 'click',  function() {
                $( '#dd-helper' ).hide();
                self.model.set( 'show_menu', false );
            });
        } else {
            self.$menu.hide();
            $( '#dd-helper' ).hide();
        }
        this.$menu.empty().removeClass( 'dropdown-menu' );
        if ( this.model.get( 'menu' ) ) {
            _.each( this.model.get( 'menu' ), function( menuItem ) {
                self.$menu.append( self._buildMenuItem( menuItem ) );
                menuItem.divider && self.$menu.append( $( '<li/>' ).addClass( 'divider' ) );
            });
            self.$menu.addClass( 'dropdown-menu' );
            self.$toggle.append( $( '<b/>' ).addClass( 'caret' ) );
        }
        return this;
    },

    /** Add new menu item */
    _buildMenuItem: function ( options ) {
        var self = this;
        options = _.defaults( options || {}, {
            title           : '',
            url             : '',
            target          : '_parent',
            noscratchbook   : false
        });
        options.url = self._formatUrl( options.url );
        return $( '<li/>' ).append(
            $( '<a/>' ).attr( 'href', options.url )
                       .attr( 'target', options.target )
                       .html( options.title )
                       .on( 'click', function( e ) {
                            e.preventDefault();
                            self.model.set( 'show_menu', false );
                            if (options.onclick){
                                options.onclick();
                            } else {
                                Galaxy.frame.add( options );
                            }
                       })
        );
    },

    /** Handle click event */
    _toggleClick: function( e ) {
        var self = this;
        var model = this.model;
        e.preventDefault();
        $( '.tooltip' ).hide();
        model.trigger( 'dispatch', function( m ) {
            model.id !== m.id && m.get( 'menu' ) && m.set( 'show_menu', false );
        });
        if ( !model.get( 'disabled' ) ) {
            if ( !model.get( 'menu' ) ) {
                model.get( 'onclick' ) ? model.get( 'onclick' )() : Galaxy.frame.add( model.attributes );
            } else {
                model.set( 'show_menu', true );
            }
        } else {
            function buildLink( label, url ) {
                return $( '<div/>' ).append( $( '<a/>' ).attr( 'href', Galaxy.root + url ).html( label ) ).html();
            }
            this.$toggle.popover && this.$toggle.popover( 'destroy' );
            this.$toggle.popover({
                html        : true,
                placement   : 'bottom',
                content     : 'Please ' + buildLink( 'login', 'user/login?use_panels=True' ) + ' or ' +
                                          buildLink( 'register', 'user/create?use_panels=True' ) + ' to use this feature.'
            }).popover( 'show' );
            setTimeout( function() { self.$toggle.popover( 'destroy' ) }, 5000 );
        }
    },

    /** Url formatting */
    _formatUrl: function( url ) {
        return typeof url == 'string' && url.indexOf( '//' ) === -1 && url.charAt( 0 ) != '/' ? Galaxy.root + url : url;
    },

    /** body tempate */
    _template: function () {
        return  '<ul class="nav navbar-nav">' +
                    '<li class="dropdown">' +
                        '<a class="dropdown-toggle"/>' +
                        '<ul class="dropdown-menu"/>' +
                        '<div class="dropdown-note"/>' +
                    '</li>' +
                '</ul>';
    }
});

return {
    Collection  : Collection,
    Tab         : Tab
};

});<|MERGE_RESOLUTION|>--- conflicted
+++ resolved
@@ -36,15 +36,7 @@
             title           : _l('Workflow'),
             tooltip         : _l('Chain tools into workflows'),
             disabled        : !Galaxy.user.id,
-<<<<<<< HEAD
-            url             : 'workflow',
-            target          : 'galaxy_main',
-            onclick         : function() {
-                                  window.location = Galaxy.root + 'workflow';
-                            }
-=======
             url             : 'workflow'
->>>>>>> 696a1eda
         });
 
         //
@@ -97,11 +89,7 @@
         this.add({
             id              : 'visualization',
             title           : _l('Visualization'),
-<<<<<<< HEAD
-            url             : 'visualization/list',
-=======
             url             : 'visualizations/list',
->>>>>>> 696a1eda
             tooltip         : _l('Visualize datasets'),
             disabled        : !Galaxy.user.id,
             menu            : [{
@@ -223,27 +211,6 @@
         //
         var userTab = {};
         if ( !Galaxy.user.id ){
-<<<<<<< HEAD
-            var userTab = {
-                id              : 'user',
-                title           : _l('Login or Register'),
-                cls             : 'loggedout-only',
-                tooltip         : _l('Account registration or login'),
-                menu            : [{
-                    title           : _l('Login'),
-                    url             : 'user/login',
-                    target          : 'galaxy_main',
-                    noscratchbook   : true
-                }]
-            };
-            options.allow_user_creation && userTab.menu.push({
-                title           : _l('Register'),
-                url             : 'user/create',
-                target          : 'galaxy_main',
-                noscratchbook   : true
-            });
-            this.add( userTab );
-=======
             if ( options.allow_user_creation ) {
                 userTab = {
                     id              : 'user',
@@ -274,7 +241,6 @@
                     noscratchbook: true
                 };
             }
->>>>>>> 696a1eda
         } else {
             userTab = {
                 id              : 'user',
