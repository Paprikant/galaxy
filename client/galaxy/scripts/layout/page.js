import Masthead from "layout/masthead";
import Panel from "layout/panel";
import Modal from "mvc/ui/ui-modal";
import Utils from "utils/utils";
var View = Backbone.View.extend({
    el: "body",
    className: "full-content",
    _panelids: ["left", "right"],

    initialize: function(options) {
        var self = this;
        this.config = _.defaults(options.config || {}, {
            message_box_visible: false,
            message_box_content: "",
            message_box_class: "info",
            show_inactivity_warning: false,
            inactivity_box_content: ""
        });

        // attach global objects, build mastheads
        Galaxy.modal = this.modal = new Modal.View();
        Galaxy.display = this.display = function(view) {
            if (view.title) {
                Utils.setWindowTitle(view.title);
                view.allow_title_display = false;
            } else {
                Utils.setWindowTitle();
                view.allow_title_display = true;
            }
            self.center.display(view);
        };
        Galaxy.router = this.router =
            options.Router && new options.Router(self, options);
        this.masthead = new Masthead.View(this.config);
        this.center = new Panel.CenterPanel();

        // build page template
        this.$el.attr("scroll", "no");
        this.$el.html(this._template());
        this.$("#masthead").replaceWith(this.masthead.$el);
        this.$("#center").append(this.center.$el);
        this.$el.append(this.masthead.frame.$el);
        this.$el.append(this.modal.$el);
        this.$messagebox = this.$("#messagebox");
        this.$inactivebox = this.$("#inactivebox");

        // build panels
        this.panels = {};
        _.each(this._panelids, function(panel_id) {
            var panel_class_name =
                panel_id.charAt(0).toUpperCase() + panel_id.slice(1);
            var panel_class = options[panel_class_name];
            if (panel_class) {
                var panel_instance = new panel_class(self, options);
                self[panel_instance.toString()] = panel_instance;
                self.panels[panel_id] = new Panel.SidePanel({
                    id: panel_id,
                    el: self.$("#" + panel_id),
                    view: panel_instance
                });
            }
        });
        this.render();

        // start the router
        this.router &&
            Backbone.history.start({
                root: Galaxy.root,
                pushState: true
            });
    },

    render: function() {
        // TODO: Remove this line after select2 update
        $(".select2-hidden-accessible").remove();
        this.masthead.render();
        this.renderMessageBox();
        this.renderInactivityBox();
        this.renderPanels();
        this._checkCommunicationServerOnline();
        return this;
    },

    /** Render message box */
    renderMessageBox: function() {
        if (this.config.message_box_visible) {
            var content = this.config.message_box_content || "";
            var level = this.config.message_box_class || "info";
            this.$el.addClass("has-message-box");
            this.$messagebox
                .attr("class", "panel-" + level + "-message")
                .html(content)
                .toggle(!!content)
                .show();
        } else {
            this.$el.removeClass("has-message-box");
            this.$messagebox.hide();
        }
        return this;
    },

    /** Render inactivity warning */
    renderInactivityBox: function() {
        if (this.config.show_inactivity_warning) {
            var content = this.config.inactivity_box_content || "";
            var verificationLink = $("<a/>")
                .attr("href", Galaxy.root + "user/resend_verification")
                .text("Resend verification");
            this.$el.addClass("has-inactivity-box");
            this.$inactivebox
                .html(content + " ")
                .append(verificationLink)
                .toggle(!!content)
                .show();
        } else {
            this.$el.removeClass("has-inactivity-box");
            this.$inactivebox.hide();
        }
        return this;
    },

    /** Render panels */
    renderPanels: function() {
        var self = this;
        _.each(this._panelids, function(panel_id) {
            var panel = self.panels[panel_id];
            if (panel) {
                panel.render();
            } else {
                self.$("#center").css(panel_id, 0);
                self.$("#" + panel_id).hide();
            }
        });
        return this;
    },

<<<<<<< HEAD
    /** body template */
    _template: function() {
        return [
            '<div id="everything">',
            '<div id="background"/>',
            '<div id="masthead"/>',
            '<div id="messagebox"/>',
            '<div id="inactivebox" class="panel-warning-message" />',
            '<div id="left" />',
            '<div id="center" class="inbound" />',
            '<div id="right" />',
            "</div>",
            '<div id="dd-helper" />'
        ].join("");
    },
=======
            /** body template */
            _template: function() {
                return [
                    '<div id="everything">',
                    '<div id="background"/>',
                    '<div id="masthead"/>',
                    '<div id="messagebox"/>',
                    '<div id="inactivebox" class="panel-warning-message" />',
                    '<div id="left" />',
                    '<div id="center" />',
                    '<div id="right" />',
                    "</div>",
                    '<div id="dd-helper" />'
                ].join("");
            },
>>>>>>> aacdf8d9

    toString: function() {
        return "PageLayoutView";
    },

    /** Check if the communication server is online and show the icon otherwise hide the icon */
    _checkCommunicationServerOnline: function() {
        var host = window.Galaxy.config.communication_server_host,
            port = window.Galaxy.config.communication_server_port,
            preferences = window.Galaxy.user.attributes.preferences,
            $chat_icon_element = $("#show-chat-online");
        /** Check if the user has deactivated the communication in it's personal settings */
        if (
            preferences &&
            ["1", "true"].indexOf(preferences.communication_server) != -1
        ) {
            // See if the configured communication server is available
            $.ajax({
                url: host + ":" + port
            })
                .success(function(data) {
                    // enable communication only when a user is logged in
                    if (window.Galaxy.user.id !== null) {
                        if ($chat_icon_element.css("visibility") === "hidden") {
                            $chat_icon_element.css("visibility", "visible");
                        }
                    }
                })
                .error(function(data) {
                    // hide the communication icon if the communication server is not available
                    $chat_icon_element.css("visibility", "hidden");
                });
        } else {
            $chat_icon_element.css("visibility", "hidden");
        }
    }
});

export default { View: View };<|MERGE_RESOLUTION|>--- conflicted
+++ resolved
@@ -134,7 +134,6 @@
         return this;
     },
 
-<<<<<<< HEAD
     /** body template */
     _template: function() {
         return [
@@ -144,29 +143,12 @@
             '<div id="messagebox"/>',
             '<div id="inactivebox" class="panel-warning-message" />',
             '<div id="left" />',
-            '<div id="center" class="inbound" />',
+            '<div id="center" />',
             '<div id="right" />',
             "</div>",
             '<div id="dd-helper" />'
         ].join("");
     },
-=======
-            /** body template */
-            _template: function() {
-                return [
-                    '<div id="everything">',
-                    '<div id="background"/>',
-                    '<div id="masthead"/>',
-                    '<div id="messagebox"/>',
-                    '<div id="inactivebox" class="panel-warning-message" />',
-                    '<div id="left" />',
-                    '<div id="center" />',
-                    '<div id="right" />',
-                    "</div>",
-                    '<div id="dd-helper" />'
-                ].join("");
-            },
->>>>>>> aacdf8d9
 
     toString: function() {
         return "PageLayoutView";
