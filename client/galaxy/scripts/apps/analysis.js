var jQuery = require( 'jquery' ),
    $ = jQuery,
    GalaxyApp = require( 'galaxy' ).GalaxyApp,
    QUERY_STRING = require( 'utils/query-string-parsing' ),
    ToolPanel = require( './panels/tool-panel' ),
    HistoryPanel = require( './panels/history-panel' ),
    Page = require( 'layout/page' ),
    ToolForm = require( 'mvc/tool/tool-form' ),
    UserPreferences = require( 'mvc/user/user-preferences' ),
    CustomBuilds = require( 'mvc/user/user-custom-builds' ),
    Tours = require( 'mvc/tours' ),
    GridView = require( 'mvc/grid/grid-view' ),
    PageList = require( 'mvc/page/page-list' ),
    Workflows = require( 'mvc/workflow/workflow' ),
    WorkflowsConfigureMenu = require( 'mvc/workflow/workflow-configure-menu' );

/** define the 'Analyze Data'/analysis/main/home page for Galaxy
 *  * has a masthead
 *  * a left tool menu to allow the user to load tools in the center panel
 *  * a right history menu that shows the user's current data
 *  * a center panel
 *  Both panels (generally) persist while the center panel shows any
 *  UI needed for the current step of an analysis, like:
 *      * tool forms to set tool parameters,
 *      * tables showing the contents of datasets
 *      * etc.
 */
window.app = function app( options, bootstrapped ){
    window.Galaxy = new GalaxyApp( options, bootstrapped );
    Galaxy.debug( 'analysis app' );
    Galaxy.params = Galaxy.config.params;

    var routingMessage = Backbone.View.extend({
        initialize: function(options) {
            this.message = options.message || "Undefined Message";
            this.msg_status = options.type || 'info';
            this.render();
		},
        render: function(){
            this.$el.html(_.escape(this.message)).addClass(this.msg_status + "message");
        }
    });

    /** Routes */
    var Router = Backbone.Router.extend({
        // TODO: not many client routes at this point - fill and remove from server.
        // since we're at root here, this may be the last to be routed entirely on the client.
        initialize : function( page, options ){
            this.page = page;
            this.options = options;
        },

        /** helper to push a new navigation state */
        push: function( url, data ) {
            data = data || {};
            data.__identifer = Math.random().toString( 36 ).substr( 2 );
            if ( !$.isEmptyObject( data ) ) {
                url += url.indexOf( '?' ) == -1 ? '?' : '&';
                url += $.param( data , true );
            }
            this.navigate( url, { 'trigger': true } );
        },

        /** override to parse query string into obj and send to each route */
        execute: function( callback, args, name ){
            Galaxy.debug( 'router execute:', callback, args, name );
            var queryObj = QUERY_STRING.parse( args.pop() );
            args.push( queryObj );
            if( callback ){
                if ( this.authenticate( args, name ) ) {
                    callback.apply( this, args );
                } else {
                    this.loginRequired();
                }
            }
        },

        routes : {
            '(/)' : 'home',
            '(/)root*' : 'home',
            '(/)tours(/)(:tour_id)' : 'show_tours',
            '(/)user(/)' : 'show_user',
            '(/)user(/)(:form_id)' : 'show_user_form',
            '(/)workflow(/)' : 'show_workflows',
            '(/)pages(/)(:action_id)' : 'show_pages',
            '(/)datasets(/)(:action_id)' : 'show_datasets',
            '(/)workflow/configure_menu(/)' : 'show_configure_menu',
            '(/)custom_builds' : 'show_custom_builds'
        },

        require_login: [
            'show_user',
            'show_user_form',
            'show_workflows',
            'show_configure_menu'
        ],

        loginRequired: function() {
            this.page.display( new routingMessage({type: 'error', message: "You must be logged in to make this request."}) );
        },

        authenticate: function( args, name ) {
            return ( Galaxy.user && Galaxy.user.id ) || this.require_login.indexOf( name ) == -1;
        },

        show_tours : function( tour_id ){
            if ( tour_id ){
                Tours.giveTour( tour_id );
            } else {
                this.page.display( new Tours.ToursView() );
            }
        },

        show_user : function(){
            this.page.display( new UserPreferences.View() );
        },

        show_user_form : function( form_id ) {
            this.page.display( new UserPreferences.Forms( { form_id: form_id, user_id: Galaxy.params.id } ) );
        },

        show_datasets : function() {
            this.page.display( new GridView( { url_base: Galaxy.root + 'dataset/list', dict_format: true } ) );
        },

        show_pages : function( action_id ) {
            if ( action_id == 'list' ) {
                this.page.display( new PageList.View() );
            } else {
                this.page.display( new GridView( { url_base: Galaxy.root + 'page/list_published', dict_format: true } ) );
            }
        },

        show_workflows : function(){
            this.page.display( new Workflows.View() );
        },

        show_configure_menu : function(){
            this.page.display( new WorkflowsConfigureMenu.View() );
        },

        show_custom_builds : function() {
            var self = this;
            var historyPanel = this.page.historyPanel.historyView;
            if ( !historyPanel || !historyPanel.model || !historyPanel.model.id ) {
                window.setTimeout(function() { self.show_custom_builds() }, 500)
                return;
            }
            this.page.display( new CustomBuilds.View() );
        },

        /**  */
        home : function( params ){
            // TODO: to router, remove Globals
            // load a tool by id (tool_id) or rerun a previous tool execution (job_id)
            if( params.tool_id || params.job_id ) {
                if ( params.tool_id === 'upload1' ) {
                    this.page.toolPanel.upload.show();
                    this._loadCenterIframe( 'welcome' );
                } else {
                    this._loadToolForm( params );
                }
            } else {
                // show the workflow run form
                if( params.workflow_id ){
                    this._loadCenterIframe( 'workflow/run?id=' + params.workflow_id );
                // load the center iframe with controller.action: galaxy.org/?m_c=history&m_a=list -> history/list
                } else if( params.m_c ){
                    this._loadCenterIframe( params.m_c + '/' + params.m_a );
                // show the workflow run form
                } else {
                    this._loadCenterIframe( 'welcome' );
                }
            }
        },

        /** load the center panel with a tool form described by the given params obj */
        _loadToolForm : function( params ){
            //TODO: load tool form code async
<<<<<<< HEAD
            params.id = params.tool_id;
            this.page.display( new ToolForm.View( params ) );
=======
            params.id = unescape( params.tool_id );
            centerPanel.display( new ToolForm.View( params ) );
>>>>>>> 4a7045c8
        },

        /** load the center panel iframe using the given url */
        _loadCenterIframe : function( url, root ){
            root = root || Galaxy.root;
            url = root + url;
            this.page.$( '#galaxy_main' ).prop( 'src', url );
        },

    });

    // render and start the router
    $(function(){

        Galaxy.page = new Page.View( _.extend( options, {
            Left   : ToolPanel,
            Right  : HistoryPanel,
            Router : Router
        } ) );

        // start the router - which will call any of the routes above
        Backbone.history.start({
            root        : Galaxy.root,
            pushState   : true,
        });
    });
};<|MERGE_RESOLUTION|>--- conflicted
+++ resolved
@@ -177,13 +177,8 @@
         /** load the center panel with a tool form described by the given params obj */
         _loadToolForm : function( params ){
             //TODO: load tool form code async
-<<<<<<< HEAD
-            params.id = params.tool_id;
-            this.page.display( new ToolForm.View( params ) );
-=======
             params.id = unescape( params.tool_id );
             centerPanel.display( new ToolForm.View( params ) );
->>>>>>> 4a7045c8
         },
 
         /** load the center panel iframe using the given url */
