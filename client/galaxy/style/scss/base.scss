--- conflicted
+++ resolved
@@ -399,12 +399,8 @@
 }
 
 .panel-info-message {
-<<<<<<< HEAD
-    background-image: url(../../images/info_small.png);
-=======
     background-image: url(info_icon.svg);
     background-size: 1.5rem;
->>>>>>> 2a422fa6
     background-color: $state-info-bg;
     svg:path {
         fill: black;
