{
  "name": "galaxy-client",
  "version": "0.1.0",
  "description": "Galaxy client application build system",
  "keywords": [
    "galaxy"
  ],
  "repository": {
    "type": "git",
    "url": "https://github.com/galaxyproject/galaxy.git"
  },
  "license": "AFL-3.0",
  "resolutions": {
<<<<<<< HEAD
    "**/chokidar": "3.5.2"
=======
    "**/chokidar": "3.4.0",
    "**/ua-parser-js": "0.7.30"
>>>>>>> 68d6d203
  },
  "dependencies": {
    "@babel/polyfill": "^7.10.1",
    "@fortawesome/fontawesome-free": "^5.15.4",
    "@fortawesome/fontawesome-svg-core": "^1.2.36",
    "@fortawesome/free-brands-svg-icons": "^5.15.4",
    "@fortawesome/free-regular-svg-icons": "^5.15.4",
    "@fortawesome/free-solid-svg-icons": "^5.15.4",
    "@fortawesome/vue-fontawesome": "^2.0.2",
    "@galaxyproject/bootstrap-tour": "^0.12.1",
    "@handsontable/vue": "^2.0.0-beta1",
    "@hirez_io/observer-spy": "^2.1.0",
    "@johmun/vue-tags-input": "^2.1.0",
    "@sentry/browser": "^5.20.1",
    "axios": "^0.21.1",
    "backbone": "1.4.0",
    "bootstrap": "4.5.0",
    "bootstrap-vue": "^2.21.2",
    "citation-js": "^0.5.1",
    "d3": "3",
    "date-fns": "^2.24.0",
    "decode-uri-component": "^0.2.0",
    "deep-diff": "^1.0.2",
    "deep-equal": "^2.0.5",
    "dom-to-image": "^2.6.0",
    "elkjs": "^0.7.1",
    "file-saver": "^2.0.5",
    "flush-promises": "^1.0.2",
    "glob": "^7.2.0",
    "handsontable": "^2.0.0",
    "imask": "^6.2.2",
    "in-viewport": "^3.6.0",
    "is-promise": "^4.0.0",
    "isotope-layout": "^3.0.6",
    "iter-tools": "7.1.4",
    "jquery": "2",
    "jquery-migrate": "~1.4",
    "jquery-mousewheel": "^3.1.13",
    "jquery-ui": "^1.12.1",
    "jquery.complexify": "^0.5.2",
    "jquery.cookie": "^1.4.1",
    "jspdf": "^2.4.0",
    "linkifyjs": "^2.1.9",
    "markdown-it": "^12.2.0",
    "markdown-it-regexp": "^0.4.0",
    "moment": "2.29.1",
    "object-hash": "^2.2.0",
    "popper.js": "^1.16.1",
    "pouchdb": "^7.2.2",
    "pouchdb-adapter-memory": "^7.2.2",
    "pouchdb-debug": "^7.2.1",
    "pouchdb-erase": "^1.0.2",
    "pouchdb-find": "^7.2.2",
    "pouchdb-upsert": "^2.2.0",
    "pretty-bytes": "^5.6.0",
    "proper-skip-list": "^4.0.2",
    "pyre-to-regexp": "^0.0.5",
    "regression": "^2.0.1",
    "requirejs": "2.3.6",
    "rxjs": "^7.4.0",
    "rxjs-spy": "^8.0.0",
    "rxjs-spy-devtools-plugin": "^0.0.4",
    "slugify": "^1.6.0",
    "splitpanes": "2.3.8",
    "stream-browserify": "^3.0.0",
    "threads": "^1.6.5",
    "timers-browserify": "^2.0.12",
    "toastr": "^2.1.4",
    "tus-js-client": "^2.3.0",
    "underscore": "^1.10.2",
    "underscore.string": "^3.3.5",
    "vue": "^2.6.14",
    "vue-infinite-scroll": "^2.0.2",
    "vue-multiselect": "^2.1.0",
    "vue-observe-visibility": "^1.0.0",
    "vue-router": "^3.5.2",
    "vue-rx": "^6.2.0",
    "vue-scrollto": "^2.20.0",
    "vuedraggable": "2.24.3",
    "vueisotope": "^3.1.2",
    "vuex": "^3.4.0",
    "vuex-cache": "^3.2.0",
    "vuex-persist": "^3.1.3",
    "vuex-persistedstate": "^4.1.0"
  },
  "scripts": {
    "watch": "gulp && yarn run save-build-hash && yarn run webpack-watch",
    "serve": "NODE_ENV=development gulp && webpack serve",
    "build": "NODE_ENV=development gulp && webpack && yarn run save-build-hash",
    "build-production": "NODE_ENV=production gulp && yarn run webpack-production && yarn run save-build-hash",
    "build-production-maps": "NODE_ENV=production gulp && yarn run webpack-production-maps && yarn run save-build-hash",
    "build-stats": "webpack --profile --json=webpack-stats.json",
    "view-stats": "webpack-bundle-analyzer webpack-stats.json ../static/dist/",
    "webpack-watch": "webpack --watch",
    "webpack-production": "NODE_ENV=production webpack",
    "webpack-production-maps": "GXY_BUILD_SOURCEMAPS=1 NODE_ENV=production webpack",
    "gulp": "gulp",
    "save-build-hash": "(git rev-parse HEAD 2>/dev/null || echo '') >../static/client_build_hash.txt",
    "prettier": "prettier --write 'src/style/scss/**/*.scss' 'src/**/{*.js,*.vue}' '!src/libs/**'",
    "prettier-check": "prettier --check 'src/style/scss/**/*.scss' 'src/**/{*.js,*.vue}' '!src/libs/**'",
    "styleguide": "vue-styleguidist server",
    "styleguide:build": "vue-styleguidist build",
    "test": "yarn run qunit && yarn run jest",
    "jest": "jest --config tests/jest/jest.config.js",
    "jest-watch": "jest --config tests/jest/jest.config.js --watch",
    "qunit": "karma start tests/karma/karma.config.qunit.js",
    "eslint": "eslint -c .eslintrc.js src --ext .js,.vue"
  },
  "devDependencies": {
    "@babel/core": "^7.15.8",
    "@babel/helper-validator-identifier": "^7.15.7",
    "@babel/plugin-syntax-dynamic-import": "^7.8.3",
    "@babel/plugin-transform-runtime": "^7.15.8",
    "@babel/preset-env": "^7.15.8",
    "@cerner/duplicate-package-checker-webpack-plugin": "^2.1.0",
    "@testing-library/jest-dom": "^5.14.1",
    "@vue/test-utils": "^1.2.2",
    "@vue/vue2-jest": "^27.0.0-alpha.2",
    "amdi18n-loader": "^0.9.3",
    "autoprefixer": "^10.3.5",
    "axios-mock-adapter": "^1.20.0",
    "babel-core": "^7.0.0-bridge.0",
    "babel-eslint": "^10.1.0",
    "babel-jest": "^27.2.5",
    "babel-loader": "^8.2.2",
    "babel-plugin-transform-inline-environment-variables": "^0.4.3",
    "babel-plugin-transform-vue-template": "^0.4.2",
    "buffer": "^6.0.3",
    "chai": "^4.2.0",
    "chokidar": "^3.5.2",
    "css-loader": "^6.3.0",
    "css-minimizer-webpack-plugin": "^3.0.2",
    "del": "^6.0.0",
    "eslint": "^7.32.0",
    "eslint-plugin-vue": "^7.18.0",
    "expose-loader": "^3.0.0",
    "gulp": "^4.0.2",
    "ignore-loader": "^0.1.2",
    "imports-loader": "^3.0.0",
    "jest": "^27.2.5",
    "jest-raw-loader": "^1.0.1",
    "jest-transform-yaml": "0.1.2",
    "json-loader": "^0.5.7",
    "karma": "^6.3.4",
    "karma-chrome-launcher": "^3.1.0",
    "karma-polyfill": "^1.1.0",
    "karma-qunit": "^4.1.1",
    "karma-webpack": "^5.0.0",
    "mini-css-extract-plugin": "^2.4.2",
    "postcss-loader": "^6.1.1",
    "prettier": "^2.4.1",
    "process": "^0.11.10",
    "qunit": "^2.17.2",
    "raw-loader": "^4.0.2",
    "sass": "^1.42.1",
    "sass-loader": "^12.1.0",
    "sinon": "^11.1.2",
    "store": "^2.0.12",
    "style-loader": "^3.3.0",
    "uuid": "^8.3.2",
    "vue-loader": "^15.9.8",
    "vue-styleguidist": "^4.41.2",
    "vue-template-compiler": "^2.6.14",
    "webpack": "^5.58.0",
    "webpack-cli": "^4.9.0",
    "webpack-dev-server": "^4.2.1",
    "webpack-merge": "^5.8.0",
    "yaml-loader": "^0.6.0"
  },
  "peerDependencies": {
    "postcss": "^8.2.8"
  }
}<|MERGE_RESOLUTION|>--- conflicted
+++ resolved
@@ -11,12 +11,8 @@
   },
   "license": "AFL-3.0",
   "resolutions": {
-<<<<<<< HEAD
-    "**/chokidar": "3.5.2"
-=======
-    "**/chokidar": "3.4.0",
+    "**/chokidar": "3.5.2",
     "**/ua-parser-js": "0.7.30"
->>>>>>> 68d6d203
   },
   "dependencies": {
     "@babel/polyfill": "^7.10.1",
