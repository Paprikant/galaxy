--- conflicted
+++ resolved
@@ -12,11 +12,7 @@
 command = docker
 
 # The docker image name that should be started.
-<<<<<<< HEAD
-image = bgruening/docker-ipython-notebook:0.2
-=======
 image = bgruening/docker-ipython-notebook:dev
->>>>>>> 201f2db1
 
 # Additional arguments that are passed to the `docker run` command.
 command_inject = --sig-proxy=true -e DEBUG=false
