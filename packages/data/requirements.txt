--- conflicted
+++ resolved
@@ -5,12 +5,8 @@
 bx-python
 h5py
 isa-rwval
-<<<<<<< HEAD
-numpy
 parsley
-=======
 numpy<=1.16
->>>>>>> 6abd8541
 pycryptodome
 pysam
 social_auth_core
