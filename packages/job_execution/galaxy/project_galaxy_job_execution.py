--- conflicted
+++ resolved
@@ -1,10 +1,6 @@
-<<<<<<< HEAD
-__version__ = '20.5.1.dev0'
-=======
 # -*- coding: utf-8 -*-
 
 __version__ = '20.9.1.dev0'
->>>>>>> 77d16205
 
 PROJECT_NAME = "galaxy-job-execution"
 PROJECT_OWNER = PROJECT_USERAME = "galaxyproject"
